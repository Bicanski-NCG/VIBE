--- conflicted
+++ resolved
@@ -216,23 +216,9 @@
             fname = sample_info["file_name"]          # e.g. 'life01'
             patt  = re.compile(rf"^ses-\d+_task-{fname}_run-(\d+)$")
 
-<<<<<<< HEAD
-        h5 = self._get_h5(fmri_file)
-
-        if sample_info["has_multiple_runs"]:
-            # 1. what counts as "the same task"?
-            #    -> the file_name you already parsed (“life01”, “s01”, …)
-            fname = sample_info["file_name"]          # e.g. 'life01'
-            patt  = re.compile(rf"^ses-\d+_task-{fname}_run-(\d+)$")
-
             # 2. collect every run that matches that pattern
             run_keys = [k for k in h5.keys() if patt.match(k)]
 
-=======
-            # 2. collect every run that matches that pattern
-            run_keys = [k for k in h5.keys() if patt.match(k)]
-
->>>>>>> 2e306dc0
             if len(run_keys) == 2:                    # expected case
                 fmris = [torch.tensor(h5[k][:], dtype=torch.float32) for k in run_keys]
                 n     = min(t.shape[0] for t in fmris)          # trim to equal length
