--- conflicted
+++ resolved
@@ -85,12 +85,6 @@
   # Whether to use HRF convolution, and make it learnable
   use_hrf_conv: false
   learn_hrf: false
-<<<<<<< HEAD
 
   # Probability of masking in the model
-  mask_prob: 0.2
-=======
-  val_name: "s06"
-  val_run: "all"
-  roi_log_interval: 1
->>>>>>> 37c5a0dc
+  mask_prob: 0.2