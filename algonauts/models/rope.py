import torch
from torch import nn
from labml_nn.transformers.rope import RotaryPositionalEmbeddings   # ← already in labml-nn
# If you don’t have labml-nn installed, just copy the implementation from the file you attached.

class RoPEMultiheadAttention(nn.Module):
    def __init__(self, embed_dim: int, num_heads: int,
                 rope_pct: float = 1.0, dropout: float = 0.0):
        super().__init__()
        assert embed_dim % num_heads == 0
        self.embed_dim, self.num_heads = embed_dim, num_heads
        self.head_dim = embed_dim // num_heads
        self.scale = self.head_dim ** -0.5

        self.q_proj = nn.Linear(embed_dim, embed_dim, bias=False)
        self.k_proj = nn.Linear(embed_dim, embed_dim, bias=False)
        self.v_proj = nn.Linear(embed_dim, embed_dim, bias=False)
        self.out_proj = nn.Linear(embed_dim, embed_dim, bias=False)

        self.rope = RotaryPositionalEmbeddings(int(self.head_dim * rope_pct))
        self.dropout = nn.Dropout(dropout)

    def forward(self, x, attn_mask=None, key_padding_mask=None):
        """
        x                : [B, S, D]
        attn_mask        : [S, S]         (`True` = block) – causal mask
        key_padding_mask : [B, S]         (`True` = PAD)
        """
        B, S, _ = x.size()
        q = self.q_proj(x).view(B, S, self.num_heads, self.head_dim).transpose(1, 2)
        k = self.k_proj(x).view(B, S, self.num_heads, self.head_dim).transpose(1, 2)
        v = self.v_proj(x).view(B, S, self.num_heads, self.head_dim).transpose(1, 2)

        # RoPE expects [S, B, H, D_head]
        q = self.rope(q.permute(2, 0, 1, 3)).permute(1, 2, 0, 3)
        k = self.rope(k.permute(2, 0, 1, 3)).permute(1, 2, 0, 3)

        attn_scores = torch.einsum('bhid,bhjd->bhij', q, k) * self.scale   # [B,H,S,S]

        # ---- 1) MASK KEYS (columns) -------------------------------------------------
        if key_padding_mask is not None:
            key_mask = key_padding_mask[:, None, None, :]                  # [B,1,1,S]
            attn_scores = attn_scores.masked_fill(key_mask, -1e30)

        if attn_mask is not None:                                          # causal
            attn_scores = attn_scores.masked_fill(attn_mask, -1e30)

        # ---- 2) SOFT-MAX ------------------------------------------------------------
        attn_probs = torch.softmax(attn_scores, dim=-1, dtype=torch.float32)
        attn_probs = torch.nan_to_num(attn_probs, nan=0.0)                 # rows all -1e30

        # ---- 3) CONTEXT -------------------------------------------------------------
        ctx = torch.einsum('bhij,bhjd->bhid', attn_probs, v)               # [B,H,S,Dh]
        ctx = ctx.transpose(1, 2).contiguous().view(B, S, self.embed_dim)

        # ---- 4) MASK QUERY OUTPUT (rows) -------------------------------------------
        if key_padding_mask is not None:
            query_mask = key_padding_mask[:, :, None]                      # [B,S,1]
            ctx = ctx.masked_fill(query_mask, 0.0)

        return self.out_proj(ctx)


class RoPEEncoderLayer(nn.Module):
    def __init__(self, in_dim, num_heads, dropout, rope_pct: float = 1.0):
        super().__init__()
        self.self_attn = RoPEMultiheadAttention(in_dim, num_heads, rope_pct=rope_pct, dropout=dropout)
        self.norm1 = nn.LayerNorm(in_dim)
        self.ff = nn.Sequential(
            nn.Linear(in_dim, 4 * in_dim),
            nn.GELU(),
            nn.Dropout(dropout),
            nn.Linear(4 * in_dim, in_dim)
        )
        self.norm2 = nn.LayerNorm(in_dim)
        self.dropout = nn.Dropout(dropout)

    def forward(self, x, attn_mask=None, key_padding_mask=None):
        x = x + self.dropout(self.self_attn(x, attn_mask, key_padding_mask))
        x = self.norm1(x)
        x = x + self.dropout(self.ff(x))
        return self.norm2(x)

class PredictionTransformerRoPE(nn.Module):
    def __init__(self,
                 input_dim=256,
                 output_dim=1000,
                 num_layers=1,
                 num_heads=8,
                 dropout=0.3,
                 rope_pct: float = 1.0):
        """
        x         : [batch, seq_len, input_dim]
        attn_mask : [batch, seq_len] – **True for real tokens, False for pads**

        Parameters:
        - input_dim: dimension of input embeddings
        - output_dim: dimension of output predictions
        - num_layers: number of transformer layers
        - num_heads: number of attention heads
        - dropout: dropout rate
        - rope_pct: percentage of head dimension to apply RoPE to
        """
        super().__init__()
        # ← no absolute/learned positional encodings needed
        self.layers = nn.ModuleList([
            RoPEEncoderLayer(input_dim, num_heads, dropout, rope_pct=rope_pct)
            for _ in range(num_layers)
        ])
        self.output_head = nn.Linear(input_dim, output_dim)

    def forward(self, x, attn_mask):
        """
        x         : [batch, seq_len, input_dim]
        attn_mask : [batch, seq_len] – **True for real tokens, False for pads**
        """
        key_padding_mask = ~attn_mask          # True = PAD (matches our attention fn)
        seq_len = x.size(1)
        device = x.device
<<<<<<< HEAD
        #causal = torch.triu(
        #    torch.ones(seq_len, seq_len, device=device, dtype=torch.bool), 1
       # )
        causal = None
=======
        # causal = torch.triu(
        #     torch.ones(seq_len, seq_len, device=device, dtype=torch.bool), 1
        # )

        causal = None

>>>>>>> 5f943b80
        for layer in self.layers:
            x = layer(x, attn_mask=causal, key_padding_mask=key_padding_mask)

        return self.output_head(x)<|MERGE_RESOLUTION|>--- conflicted
+++ resolved
@@ -117,19 +117,12 @@
         key_padding_mask = ~attn_mask          # True = PAD (matches our attention fn)
         seq_len = x.size(1)
         device = x.device
-<<<<<<< HEAD
-        #causal = torch.triu(
-        #    torch.ones(seq_len, seq_len, device=device, dtype=torch.bool), 1
-       # )
-        causal = None
-=======
         # causal = torch.triu(
         #     torch.ones(seq_len, seq_len, device=device, dtype=torch.bool), 1
         # )
 
         causal = None
 
->>>>>>> 5f943b80
         for layer in self.layers:
             x = layer(x, attn_mask=causal, key_padding_mask=key_padding_mask)
 
