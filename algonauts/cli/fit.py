--- conflicted
+++ resolved
@@ -61,12 +61,8 @@
 
     # Run the retraining command
     with logger.step("🚀 Starting retraining..."):
-<<<<<<< HEAD
-        retrain_main(args, run_id=run_id, n_iters=n_iters)
-=======
         args.no_diagnostics = False
         retrain_main(args, run_id=run_id, n_epochs=n_epochs)
->>>>>>> dd3558cb
 
 if __name__ == "__main__":
     try:
