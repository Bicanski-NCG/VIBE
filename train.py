--- conflicted
+++ resolved
@@ -85,31 +85,59 @@
                       noise_std=config.get("train_noise_std", 0.0),
                       normalization_stats=norm_stats if config.get("use_normalization", False) else None,
                       oversample_factor=config.get("oversample_factor", 1))
+    
     print(f"Dataset size: {len(ds)} samples")
-    train_ds, valid_ds = split_dataset_by_season(
-        ds, val_season="6", train_noise_std=0.0
-    )
+
+    train_ds, valid_ds = split_dataset_by_name(
+        ds, val_name=config.get("val_name", "s06"), train_noise_std=0.0,
+        normalize_validation_bold=config.get("normalize_validation_bold", False),
+    )
+
+    if config.get("stratification_variable", False):
+        train_weights = make_group_weights(train_ds, filter_on=config["stratification_variable"])
+        print(f"Using stratification variable: {config['stratification_variable']}")
+        sampler = torch.utils.data.WeightedRandomSampler(
+            weights=train_weights,
+            num_samples=len(train_weights),
+            replacement=True
+        )
+    else:
+        train_weights = torch.ones(len(train_ds), dtype=torch.float32)
+
+    print(f"Training samples: {len(train_ds)}, Validation samples: {len(valid_ds)}")
 
     train_loader = DataLoader(
         train_ds,
         batch_size=config["batch_size"],
-        shuffle=True,
+        sampler=sampler if config.get("stratifictation_variable", False) else None,
+        shuffle=False if config.get("stratifictation_variable", False) else True,
         collate_fn=collate_fn,
         num_workers=config.get("num_workers", 8),
-    )
+        prefetch_factor=config.get("prefetch_factor", 4),
+        persistent_workers=config.get("persistent_workers", True),
+        pin_memory=config.get("pin_memory", True),
+    )
+    
     valid_loader = DataLoader(
         valid_ds,
         batch_size=config["batch_size"],
         shuffle=False,
         collate_fn=collate_fn,
         num_workers=config.get("num_workers", 8),
-    )
+        prefetch_factor=config.get("prefetch_factor", 4),
+        persistent_workers=config.get("persistent_workers", True),
+        pin_memory=config.get("pin_memory", True),
+    )
+
     full_loader = DataLoader(
         ds,
         batch_size=config["batch_size"],
         shuffle=True,
         collate_fn=collate_fn,
         num_workers=config.get("num_workers", 8),
+        prefetch_factor=config.get("prefetch_factor", 4),
+        persistent_workers=config.get("persistent_workers", True),
+        pin_memory=config.get("pin_memory", True),
     )
 
     return train_loader, valid_loader, full_loader
@@ -218,82 +246,6 @@
     ), global_step
 
 
-<<<<<<< HEAD
-def train():
-    # --- WandB Init ---
-    wandb.init(
-        project="fmri-model",
-        config={
-            "epochs": 150,
-            "batch_size": 4,
-            "lr": 1e-4,
-            "weight_decay": 1e-4,
-            "device": "cuda:0",
-            "early_stop_patience": 1,
-            "lambda_sample": 0,
-            "lambda_roi": 0,
-            "lambda_mse": 0.01,
-            "fuse_mode": "concat",
-            "hidden_dim": 256,
-            "val_name": "s06",
-            "normalize_bold": False,
-            'normalize_validation_bold': False,
-            "stratification_variable": "is_movie", # "name" -> by movie name or season, "is_movie" -> by movie vs friends
-        },
-    )
-    config = wandb.config
-
-    # --- Dataset ---
-    norm_stats = torch.load("normalization_stats.pt")
-    ds = FMRI_Dataset(
-        "fmri",
-        feature_paths=feature_paths,
-        normalize_bold=config.normalize_bold,
-    )
-    train_ds, valid_ds = split_dataset_by_name(
-        ds, val_name=config.val_name, train_noise_std=0.0,
-        normalize_validation_bold=config.normalize_validation_bold
-    )
-
-    if config.stratification_variable:
-        train_weights = make_group_weights(train_ds, filter_on=config.stratification_variable)
-    else:
-        train_weights = torch.ones(len(train_ds), dtype=torch.float32)
-
-    print(f"Training samples: {len(train_ds)}, Validation samples: {len(valid_ds)}")
-
-    sampler = torch.utils.data.WeightedRandomSampler(
-        weights=train_weights,
-        num_samples=len(train_weights),
-        replacement=True
-    )
-
-    n_workers = 8 * torch.cuda.device_count()
-    prefetch_factor = 4
-    persist_workers = True
-    pin_memory = True
-
-    train_loader = DataLoader(
-        train_ds,
-        batch_size=config.batch_size,
-        sampler=sampler if config.stratification_variable else None,
-        shuffle=False if config.stratification_variable else True,
-        collate_fn=collate_fn,
-        num_workers=n_workers,
-        prefetch_factor=prefetch_factor,
-        persistent_workers=persist_workers,
-        pin_memory=pin_memory
-    )
-    valid_loader = DataLoader(
-        valid_ds,
-        batch_size=config.batch_size,
-        shuffle=False,
-        collate_fn=collate_fn,
-        num_workers=n_workers,
-        prefetch_factor=prefetch_factor,
-        persistent_workers=persist_workers,
-        pin_memory=pin_memory
-=======
 def train_loop(features, input_dims, modality_keys, config, data_dir):
     """Full training pipeline including early stopping. Returns best_val_epoch, ckpt_dir, model, and full_loader."""
     # Initialize W&B
@@ -305,7 +257,6 @@
     # Prepare DataLoaders
     train_loader, valid_loader, full_loader = get_data_loaders(
         features, input_dims, modality_keys, config, data_dir
->>>>>>> 8410249d
     )
 
     # Build model and save initial state
@@ -387,20 +338,6 @@
     return best_val_epoch, ckpt_dir, model, full_loader, global_step
 
 
-<<<<<<< HEAD
-    full_loader = DataLoader(
-        ds,
-        batch_size=config.batch_size,
-        shuffle=True,
-        collate_fn=collate_fn,
-        num_workers=n_workers,
-        prefetch_factor=prefetch_factor,
-        persistent_workers=persist_workers,
-        pin_memory=pin_memory
-    )
-    optimizer = optim.AdamW(
-        model.parameters(), lr=config.lr, weight_decay=config.weight_decay
-=======
 def retrain_full(model, full_loader, config, best_val_epoch, ckpt_dir, start_step):
     """Retrain the model from initial state on the full dataset for best_val_epoch epochs."""
     print("🔁 Reloading initial model and retraining on full dataset...")
@@ -408,7 +345,6 @@
         model,
         ckpt_dir / "initial_model.pt",
         ckpt_dir / "initial_random_state.pt",
->>>>>>> 8410249d
     )
 
     optimizer, scheduler = create_optimizer_and_scheduler(model, config)
