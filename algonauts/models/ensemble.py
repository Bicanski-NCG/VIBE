--- conflicted
+++ resolved
@@ -22,15 +22,9 @@
             # Load the model from checkpoint, move to device, set eval mode
             model.eval()
             self.models.append(model)
-<<<<<<< HEAD
-            if len(self.models) > 10:
-                # If we have many models, move them to CPU to save VRAM
-                model.cpu()
-=======
             # if len(self.models) > 20:
             #     # If we have many models, move them to CPU to save VRAM
             #     model.cpu()
->>>>>>> 2e306dc0
 
     def _row_normalise(self, x: torch.Tensor) -> torch.Tensor:
         """
@@ -59,14 +53,10 @@
         preds = []
         for model in self.models:
             # Ensure model is on the correct device
-<<<<<<< HEAD
-            model.to(self.device)
-=======
             #model.to(self.device)
             device = next(model.parameters()).device
             features = {m: f.to(device) for m, f in features.items()}
             attention_mask = attention_mask.to(device)
->>>>>>> 2e306dc0
             pred = model(features, subject_ids, run_ids, attention_mask)
             pred = self._row_normalise(pred).to(self.device)          # [B, T, V] normalised
             preds.append(pred)
