version = 1
<<<<<<< HEAD
revision = 1
=======
revision = 2
>>>>>>> dd6d6185
requires-python = "==3.10.*"
resolution-markers = [
    "sys_platform == 'linux'",
    "sys_platform != 'linux'",
]

[manifest]
members = [
    "algonauts",
    "beats-feature-extraction",
]

[[package]]
name = "algonauts"
version = "0.1.0"
source = { editable = "." }
dependencies = [
    { name = "captum" },
    { name = "h5py" },
    { name = "ipykernel" },
    { name = "labml-nn" },
    { name = "matplotlib" },
    { name = "nilearn" },
    { name = "numpy" },
    { name = "pyyaml" },
    { name = "seaborn" },
    { name = "torch" },
    { name = "wandb" },
]

[package.dev-dependencies]
dev = [
    { name = "pytest" },
]

[package.metadata]
requires-dist = [
    { name = "captum", specifier = ">=0.8.0" },
    { name = "h5py", specifier = ">=3.13.0" },
    { name = "ipykernel", specifier = ">=6.29.5" },
    { name = "labml-nn", specifier = ">=0.4.137" },
    { name = "matplotlib", specifier = ">=3.10.1" },
    { name = "nilearn", specifier = ">=0.10.4" },
    { name = "numpy", specifier = "==1.23.5" },
    { name = "pyyaml", specifier = ">=6.0.2" },
    { name = "seaborn", specifier = ">=0.13.2" },
    { name = "torch", specifier = ">=2.6.0" },
    { name = "wandb", specifier = ">=0.19.9" },
]

[package.metadata.requires-dev]
dev = [{ name = "pytest", specifier = ">=8.4.0" }]

[[package]]
name = "annotated-types"
version = "0.7.0"
source = { registry = "https://pypi.org/simple" }
sdist = { url = "https://files.pythonhosted.org/packages/ee/67/531ea369ba64dcff5ec9c3402f9f51bf748cec26dde048a2f973a4eea7f5/annotated_types-0.7.0.tar.gz", hash = "sha256:aff07c09a53a08bc8cfccb9c85b05f1aa9a2a6f23728d790723543408344ce89", size = 16081, upload-time = "2024-05-20T21:33:25.928Z" }
wheels = [
    { url = "https://files.pythonhosted.org/packages/78/b6/6307fbef88d9b5ee7421e68d78a9f162e0da4900bc5f5793f6d3d0e34fb8/annotated_types-0.7.0-py3-none-any.whl", hash = "sha256:1f02e8b43a8fbbc3f3e0d4f0f4bfc8131bcb4eebe8849b8e5c773f3a1c582a53", size = 13643, upload-time = "2024-05-20T21:33:24.1Z" },
]

[[package]]
name = "antlr4-python3-runtime"
version = "4.8"
source = { registry = "https://pypi.org/simple" }
sdist = { url = "https://files.pythonhosted.org/packages/56/02/789a0bddf9c9b31b14c3e79ec22b9656185a803dc31c15f006f9855ece0d/antlr4-python3-runtime-4.8.tar.gz", hash = "sha256:15793f5d0512a372b4e7d2284058ad32ce7dd27126b105fb0b2245130445db33", size = 112404, upload-time = "2020-01-16T20:51:03.44Z" }

[[package]]
name = "appnope"
version = "0.1.4"
source = { registry = "https://pypi.org/simple" }
sdist = { url = "https://files.pythonhosted.org/packages/35/5d/752690df9ef5b76e169e68d6a129fa6d08a7100ca7f754c89495db3c6019/appnope-0.1.4.tar.gz", hash = "sha256:1de3860566df9caf38f01f86f65e0e13e379af54f9e4bee1e66b48f2efffd1ee", size = 4170, upload-time = "2024-02-06T09:43:11.258Z" }
wheels = [
    { url = "https://files.pythonhosted.org/packages/81/29/5ecc3a15d5a33e31b26c11426c45c501e439cb865d0bff96315d86443b78/appnope-0.1.4-py2.py3-none-any.whl", hash = "sha256:502575ee11cd7a28c0205f379b525beefebab9d161b7c964670864014ed7213c", size = 4321, upload-time = "2024-02-06T09:43:09.663Z" },
]

[[package]]
name = "asttokens"
version = "3.0.0"
source = { registry = "https://pypi.org/simple" }
sdist = { url = "https://files.pythonhosted.org/packages/4a/e7/82da0a03e7ba5141f05cce0d302e6eed121ae055e0456ca228bf693984bc/asttokens-3.0.0.tar.gz", hash = "sha256:0dcd8baa8d62b0c1d118b399b2ddba3c4aff271d0d7a9e0d4c1681c79035bbc7", size = 61978, upload-time = "2024-11-30T04:30:14.439Z" }
wheels = [
    { url = "https://files.pythonhosted.org/packages/25/8a/c46dcc25341b5bce5472c718902eb3d38600a903b14fa6aeecef3f21a46f/asttokens-3.0.0-py3-none-any.whl", hash = "sha256:e3078351a059199dd5138cb1c706e6430c05eff2ff136af5eb4790f9d28932e2", size = 26918, upload-time = "2024-11-30T04:30:10.946Z" },
]

[[package]]
name = "beats-feature-extraction"
version = "0.1.0"
source = { virtual = "algonauts/features/BEATs-Feature-Extraction" }
dependencies = [
    { name = "fairseq" },
    { name = "moviepy" },
    { name = "soundfile" },
    { name = "torchaudio" },
    { name = "tqdm" },
]

[package.metadata]
requires-dist = [
    { name = "fairseq", specifier = ">=0.12.2" },
    { name = "moviepy", specifier = ">=1.0.3" },
    { name = "soundfile", specifier = ">=0.13.1" },
    { name = "torchaudio", specifier = ">=2.7.0" },
    { name = "tqdm", specifier = ">=4.67.1" },
]

[[package]]
name = "bitarray"
version = "3.4.2"
source = { registry = "https://pypi.org/simple" }
sdist = { url = "https://files.pythonhosted.org/packages/b8/0d/15826c7c2d49a4518a1b24b0d432f1ecad2e0b68168f942058b5de498498/bitarray-3.4.2.tar.gz", hash = "sha256:78ed2b911aabede3a31e3329b1de8abdc8104bd5e0545184ddbd9c7f668f4059", size = 143756, upload-time = "2025-05-21T16:21:44.056Z" }
wheels = [
    { url = "https://files.pythonhosted.org/packages/f1/61/fa3a06d74bfba1dc591efa9f4f5ad2e5645f06a8c4d113cf12d18b5ac25b/bitarray-3.4.2-cp310-cp310-macosx_10_9_x86_64.whl", hash = "sha256:42b552f885c5629182928c79237b375a92bcf1bc1e725b1c8a5e8eab28ea300d", size = 141280, upload-time = "2025-05-21T16:18:02.593Z" },
    { url = "https://files.pythonhosted.org/packages/17/ba/7eb30374c0e4c4b732a3ca3457d9fb0e44165ae4c5af9758597b03211a28/bitarray-3.4.2-cp310-cp310-macosx_11_0_arm64.whl", hash = "sha256:3e16d6184f349587b6a5045bcf073baf763a86273aab454485ba437d0bca82e8", size = 138031, upload-time = "2025-05-21T16:18:05.616Z" },
    { url = "https://files.pythonhosted.org/packages/6e/6d/91582b0a232b54e910add5d0db34a926d0bdfdd1447685b8750349c71958/bitarray-3.4.2-cp310-cp310-manylinux_2_17_aarch64.manylinux2014_aarch64.whl", hash = "sha256:2ecf456f0dee61bd818011e290d922e3e3b1aeb0544f6f19c4da9c5fc2e52818", size = 306437, upload-time = "2025-05-21T16:18:06.793Z" },
    { url = "https://files.pythonhosted.org/packages/b8/23/113ccc20f6324d517ef6210c8fc6ae300346eb481c5a0483735e19b4deea/bitarray-3.4.2-cp310-cp310-manylinux_2_17_ppc64le.manylinux2014_ppc64le.whl", hash = "sha256:e8bbe8249ae90dc0cd78b21d5d5d27a614e15bf30737ae6e8a0e2e60cc492acc", size = 322335, upload-time = "2025-05-21T16:18:07.925Z" },
    { url = "https://files.pythonhosted.org/packages/6d/89/bf5a36e05ac3d77bdccbe9ba0eea4c47253411c2616379de0f181c27ecee/bitarray-3.4.2-cp310-cp310-manylinux_2_17_s390x.manylinux2014_s390x.whl", hash = "sha256:fe7706f75f3b86e7afa516452bed9757ee301b59aea580c551c32a5e1cef082c", size = 314137, upload-time = "2025-05-21T16:18:09.333Z" },
    { url = "https://files.pythonhosted.org/packages/66/a6/bed287f9095a2a266fc68ee42d6ee2815ff500783f973876d86a6d37a434/bitarray-3.4.2-cp310-cp310-manylinux_2_17_x86_64.manylinux2014_x86_64.whl", hash = "sha256:9c60c8d30bb6efd2c04cf82d077df6449964234aeca996f6f1df317a08feffc0", size = 307963, upload-time = "2025-05-21T16:18:10.618Z" },
    { url = "https://files.pythonhosted.org/packages/2f/50/3ca2adaf0da034e6c1a2ed60a3781b065672dd282e67f88593290c3990a7/bitarray-3.4.2-cp310-cp310-manylinux_2_5_i686.manylinux1_i686.manylinux_2_17_i686.manylinux2014_i686.whl", hash = "sha256:6b4cb5c22706d411010c7ce5efc0a4cc99f755a30fc7f6770eb1b1a0c0962bbb", size = 295182, upload-time = "2025-05-21T16:18:11.932Z" },
    { url = "https://files.pythonhosted.org/packages/90/de/8c3d96e273bc51e4912185bd809fc6a9ec14a09e607336892c149e0c57c5/bitarray-3.4.2-cp310-cp310-musllinux_1_2_aarch64.whl", hash = "sha256:0fd60137a9474ce53bdace68c718a7c538f9df01d390452cc984f1ee78d7bcdb", size = 300063, upload-time = "2025-05-21T16:18:13.221Z" },
    { url = "https://files.pythonhosted.org/packages/9d/71/34f0ea6ac5b2cbdd84f3e6283b5b796628cef616e786cb442cefce0fe224/bitarray-3.4.2-cp310-cp310-musllinux_1_2_i686.whl", hash = "sha256:cd514a8e27d0751f0254861df60335edabacccfcb2457793ff30c8b2ed8f799d", size = 292053, upload-time = "2025-05-21T16:18:14.802Z" },
    { url = "https://files.pythonhosted.org/packages/77/99/6ef41312536d2c37f14f0f7173aa1a012e9675d62900c10afa7641b47f75/bitarray-3.4.2-cp310-cp310-musllinux_1_2_ppc64le.whl", hash = "sha256:6c8f7447cdf2faff1d176c5dd207f0134f05cfa2a238d3d3944dc5019dc41593", size = 317007, upload-time = "2025-05-21T16:18:16.117Z" },
    { url = "https://files.pythonhosted.org/packages/22/f9/cc4e73f54698bcdd1e0f1ea582da7e005464651e8116291a226deab95e1b/bitarray-3.4.2-cp310-cp310-musllinux_1_2_s390x.whl", hash = "sha256:75040a2a1abe4ccd40236f4ba0d39abde981d23f3ce7691b3b3f2137f134b99b", size = 319402, upload-time = "2025-05-21T16:18:18.097Z" },
    { url = "https://files.pythonhosted.org/packages/55/40/c23dd5726107cbbc5e698b3fcca5ffac83d29146ef469f27f5277d18c2d7/bitarray-3.4.2-cp310-cp310-musllinux_1_2_x86_64.whl", hash = "sha256:ba15725cd9040b9b1b2650edb33253cb2ba7b68d087974e296e5ff082198952f", size = 299456, upload-time = "2025-05-21T16:18:20.029Z" },
    { url = "https://files.pythonhosted.org/packages/21/31/6bfd9fda776f8d98512d5484fcb55fbb25e60796e7b5d3b9a3a300e8bc1c/bitarray-3.4.2-cp310-cp310-win32.whl", hash = "sha256:2959dfc61d963546e97220cfcaab7dfc489276c6e00092b57710522e68712b28", size = 134279, upload-time = "2025-05-21T16:18:21.609Z" },
    { url = "https://files.pythonhosted.org/packages/82/9d/7067f6548b470beb86d83f7ac6c45cac3b9c28cf77fa0f9f3e67353d69d3/bitarray-3.4.2-cp310-cp310-win_amd64.whl", hash = "sha256:97077fa0ec3b7eed57cd8d1cb0eb75d670423d20b7e4901482347a81efe2f6fd", size = 141360, upload-time = "2025-05-21T16:18:23.197Z" },
    { url = "https://files.pythonhosted.org/packages/e7/03/77eca3d93f162c0982f370e6459d1fcb6ff51e84f80adb34c43256653bda/bitarray-3.4.2-pp310-pypy310_pp73-macosx_10_15_x86_64.whl", hash = "sha256:9c02f3234b1ec391aa235b265a3649e8078d814cdd6b42bc5aee267cc370b0c8", size = 135778, upload-time = "2025-05-21T16:20:58.492Z" },
    { url = "https://files.pythonhosted.org/packages/68/fd/5b148fb07e2b74e1cd17db7b940abdb1c7af6ac3a024810a5931db6e436b/bitarray-3.4.2-pp310-pypy310_pp73-macosx_11_0_arm64.whl", hash = "sha256:e19e5a35f53c0eaf4516cfa3f80de110eb831fd3d9785aa8b8f4a8a8c0d99523", size = 132826, upload-time = "2025-05-21T16:21:00.901Z" },
    { url = "https://files.pythonhosted.org/packages/e5/50/8cfb459218cd074a3af7121f6509ac55be2d6ac5a0a048b188934976f589/bitarray-3.4.2-pp310-pypy310_pp73-manylinux_2_17_aarch64.manylinux2014_aarch64.whl", hash = "sha256:f633d1e92fdc6a039b118d67f23d17b9ac4046a629bde04e178b770fe83a618f", size = 141592, upload-time = "2025-05-21T16:21:02.4Z" },
    { url = "https://files.pythonhosted.org/packages/43/c0/a70a212ecfd4256e7281456beee5330945ea09cec8fb0be3f99ed6828a08/bitarray-3.4.2-pp310-pypy310_pp73-manylinux_2_17_x86_64.manylinux2014_x86_64.whl", hash = "sha256:c08bc2ec3f15fbb3a99923ef1b16b621af45ab9d5146a06f970c0f0d7cab22ba", size = 142502, upload-time = "2025-05-21T16:21:08.366Z" },
    { url = "https://files.pythonhosted.org/packages/1e/8e/9fc84001701ef1fd7f18b0254bf08d594adaed34fe0b5770d8c032b4d53a/bitarray-3.4.2-pp310-pypy310_pp73-manylinux_2_5_i686.manylinux1_i686.manylinux_2_17_i686.manylinux2014_i686.whl", hash = "sha256:eed46fa39af8440b1cff09a9805d65449583d524006efa29e5262bea9e08787e", size = 143930, upload-time = "2025-05-21T16:21:09.819Z" },
    { url = "https://files.pythonhosted.org/packages/f7/05/2f6753d75282033e66e0a9626ef4209500cd7a08aa8f92cc70fa49681cf3/bitarray-3.4.2-pp310-pypy310_pp73-win_amd64.whl", hash = "sha256:9cf23c13c84c1559ed28bd211a6290b7326c2011f6c30c82cee052b254ac09f0", size = 140275, upload-time = "2025-05-21T16:21:11.481Z" },
]

[[package]]
name = "captum"
version = "0.8.0"
source = { registry = "https://pypi.org/simple" }
dependencies = [
    { name = "matplotlib" },
    { name = "numpy" },
    { name = "packaging" },
    { name = "torch" },
    { name = "tqdm" },
]
sdist = { url = "https://files.pythonhosted.org/packages/42/fa/a63083e09f7dc48a251a437980cf72efff6afc689f1ef9b23b6deaa1e684/captum-0.8.0.tar.gz", hash = "sha256:73f2e5a07ffe6ac6647a6f12cd2f67f0d8f717329f150ddf08ef73cba0858d26", size = 1303037, upload-time = "2025-03-27T04:48:10.044Z" }
wheels = [
    { url = "https://files.pythonhosted.org/packages/7d/2d/57138b29a53d1fd267c8093989f6ec64ef55d3c6bd336fac475239c61b97/captum-0.8.0-py3-none-any.whl", hash = "sha256:b0465431f5cbc666d86c14ee853ee6155e97460369238f85bd10a241b87eea47", size = 1403341, upload-time = "2025-03-27T04:48:08.056Z" },
]

[[package]]
name = "certifi"
version = "2025.4.26"
source = { registry = "https://pypi.org/simple" }
sdist = { url = "https://files.pythonhosted.org/packages/e8/9e/c05b3920a3b7d20d3d3310465f50348e5b3694f4f88c6daf736eef3024c4/certifi-2025.4.26.tar.gz", hash = "sha256:0a816057ea3cdefcef70270d2c515e4506bbc954f417fa5ade2021213bb8f0c6", size = 160705, upload-time = "2025-04-26T02:12:29.51Z" }
wheels = [
    { url = "https://files.pythonhosted.org/packages/4a/7e/3db2bd1b1f9e95f7cddca6d6e75e2f2bd9f51b1246e546d88addca0106bd/certifi-2025.4.26-py3-none-any.whl", hash = "sha256:30350364dfe371162649852c63336a15c70c6510c2ad5015b21c2345311805f3", size = 159618, upload-time = "2025-04-26T02:12:27.662Z" },
]

[[package]]
name = "cffi"
version = "1.17.1"
source = { registry = "https://pypi.org/simple" }
dependencies = [
    { name = "pycparser" },
]
sdist = { url = "https://files.pythonhosted.org/packages/fc/97/c783634659c2920c3fc70419e3af40972dbaf758daa229a7d6ea6135c90d/cffi-1.17.1.tar.gz", hash = "sha256:1c39c6016c32bc48dd54561950ebd6836e1670f2ae46128f67cf49e789c52824", size = 516621, upload-time = "2024-09-04T20:45:21.852Z" }
wheels = [
    { url = "https://files.pythonhosted.org/packages/90/07/f44ca684db4e4f08a3fdc6eeb9a0d15dc6883efc7b8c90357fdbf74e186c/cffi-1.17.1-cp310-cp310-macosx_10_9_x86_64.whl", hash = "sha256:df8b1c11f177bc2313ec4b2d46baec87a5f3e71fc8b45dab2ee7cae86d9aba14", size = 182191, upload-time = "2024-09-04T20:43:30.027Z" },
    { url = "https://files.pythonhosted.org/packages/08/fd/cc2fedbd887223f9f5d170c96e57cbf655df9831a6546c1727ae13fa977a/cffi-1.17.1-cp310-cp310-macosx_11_0_arm64.whl", hash = "sha256:8f2cdc858323644ab277e9bb925ad72ae0e67f69e804f4898c070998d50b1a67", size = 178592, upload-time = "2024-09-04T20:43:32.108Z" },
    { url = "https://files.pythonhosted.org/packages/de/cc/4635c320081c78d6ffc2cab0a76025b691a91204f4aa317d568ff9280a2d/cffi-1.17.1-cp310-cp310-manylinux_2_12_i686.manylinux2010_i686.manylinux_2_17_i686.manylinux2014_i686.whl", hash = "sha256:edae79245293e15384b51f88b00613ba9f7198016a5948b5dddf4917d4d26382", size = 426024, upload-time = "2024-09-04T20:43:34.186Z" },
    { url = "https://files.pythonhosted.org/packages/b6/7b/3b2b250f3aab91abe5f8a51ada1b717935fdaec53f790ad4100fe2ec64d1/cffi-1.17.1-cp310-cp310-manylinux_2_17_aarch64.manylinux2014_aarch64.whl", hash = "sha256:45398b671ac6d70e67da8e4224a065cec6a93541bb7aebe1b198a61b58c7b702", size = 448188, upload-time = "2024-09-04T20:43:36.286Z" },
    { url = "https://files.pythonhosted.org/packages/d3/48/1b9283ebbf0ec065148d8de05d647a986c5f22586b18120020452fff8f5d/cffi-1.17.1-cp310-cp310-manylinux_2_17_ppc64le.manylinux2014_ppc64le.whl", hash = "sha256:ad9413ccdeda48c5afdae7e4fa2192157e991ff761e7ab8fdd8926f40b160cc3", size = 455571, upload-time = "2024-09-04T20:43:38.586Z" },
    { url = "https://files.pythonhosted.org/packages/40/87/3b8452525437b40f39ca7ff70276679772ee7e8b394934ff60e63b7b090c/cffi-1.17.1-cp310-cp310-manylinux_2_17_s390x.manylinux2014_s390x.whl", hash = "sha256:5da5719280082ac6bd9aa7becb3938dc9f9cbd57fac7d2871717b1feb0902ab6", size = 436687, upload-time = "2024-09-04T20:43:40.084Z" },
    { url = "https://files.pythonhosted.org/packages/8d/fb/4da72871d177d63649ac449aec2e8a29efe0274035880c7af59101ca2232/cffi-1.17.1-cp310-cp310-manylinux_2_17_x86_64.manylinux2014_x86_64.whl", hash = "sha256:2bb1a08b8008b281856e5971307cc386a8e9c5b625ac297e853d36da6efe9c17", size = 446211, upload-time = "2024-09-04T20:43:41.526Z" },
    { url = "https://files.pythonhosted.org/packages/ab/a0/62f00bcb411332106c02b663b26f3545a9ef136f80d5df746c05878f8c4b/cffi-1.17.1-cp310-cp310-musllinux_1_1_aarch64.whl", hash = "sha256:045d61c734659cc045141be4bae381a41d89b741f795af1dd018bfb532fd0df8", size = 461325, upload-time = "2024-09-04T20:43:43.117Z" },
    { url = "https://files.pythonhosted.org/packages/36/83/76127035ed2e7e27b0787604d99da630ac3123bfb02d8e80c633f218a11d/cffi-1.17.1-cp310-cp310-musllinux_1_1_i686.whl", hash = "sha256:6883e737d7d9e4899a8a695e00ec36bd4e5e4f18fabe0aca0efe0a4b44cdb13e", size = 438784, upload-time = "2024-09-04T20:43:45.256Z" },
    { url = "https://files.pythonhosted.org/packages/21/81/a6cd025db2f08ac88b901b745c163d884641909641f9b826e8cb87645942/cffi-1.17.1-cp310-cp310-musllinux_1_1_x86_64.whl", hash = "sha256:6b8b4a92e1c65048ff98cfe1f735ef8f1ceb72e3d5f0c25fdb12087a23da22be", size = 461564, upload-time = "2024-09-04T20:43:46.779Z" },
    { url = "https://files.pythonhosted.org/packages/f8/fe/4d41c2f200c4a457933dbd98d3cf4e911870877bd94d9656cc0fcb390681/cffi-1.17.1-cp310-cp310-win32.whl", hash = "sha256:c9c3d058ebabb74db66e431095118094d06abf53284d9c81f27300d0e0d8bc7c", size = 171804, upload-time = "2024-09-04T20:43:48.186Z" },
    { url = "https://files.pythonhosted.org/packages/d1/b6/0b0f5ab93b0df4acc49cae758c81fe4e5ef26c3ae2e10cc69249dfd8b3ab/cffi-1.17.1-cp310-cp310-win_amd64.whl", hash = "sha256:0f048dcf80db46f0098ccac01132761580d28e28bc0f78ae0d58048063317e15", size = 181299, upload-time = "2024-09-04T20:43:49.812Z" },
]

[[package]]
name = "charset-normalizer"
version = "3.4.2"
source = { registry = "https://pypi.org/simple" }
sdist = { url = "https://files.pythonhosted.org/packages/e4/33/89c2ced2b67d1c2a61c19c6751aa8902d46ce3dacb23600a283619f5a12d/charset_normalizer-3.4.2.tar.gz", hash = "sha256:5baececa9ecba31eff645232d59845c07aa030f0c81ee70184a90d35099a0e63", size = 126367, upload-time = "2025-05-02T08:34:42.01Z" }
wheels = [
    { url = "https://files.pythonhosted.org/packages/95/28/9901804da60055b406e1a1c5ba7aac1276fb77f1dde635aabfc7fd84b8ab/charset_normalizer-3.4.2-cp310-cp310-macosx_10_9_universal2.whl", hash = "sha256:7c48ed483eb946e6c04ccbe02c6b4d1d48e51944b6db70f697e089c193404941", size = 201818, upload-time = "2025-05-02T08:31:46.725Z" },
    { url = "https://files.pythonhosted.org/packages/d9/9b/892a8c8af9110935e5adcbb06d9c6fe741b6bb02608c6513983048ba1a18/charset_normalizer-3.4.2-cp310-cp310-manylinux_2_17_aarch64.manylinux2014_aarch64.whl", hash = "sha256:b2d318c11350e10662026ad0eb71bb51c7812fc8590825304ae0bdd4ac283acd", size = 144649, upload-time = "2025-05-02T08:31:48.889Z" },
    { url = "https://files.pythonhosted.org/packages/7b/a5/4179abd063ff6414223575e008593861d62abfc22455b5d1a44995b7c101/charset_normalizer-3.4.2-cp310-cp310-manylinux_2_17_ppc64le.manylinux2014_ppc64le.whl", hash = "sha256:9cbfacf36cb0ec2897ce0ebc5d08ca44213af24265bd56eca54bee7923c48fd6", size = 155045, upload-time = "2025-05-02T08:31:50.757Z" },
    { url = "https://files.pythonhosted.org/packages/3b/95/bc08c7dfeddd26b4be8c8287b9bb055716f31077c8b0ea1cd09553794665/charset_normalizer-3.4.2-cp310-cp310-manylinux_2_17_s390x.manylinux2014_s390x.whl", hash = "sha256:18dd2e350387c87dabe711b86f83c9c78af772c748904d372ade190b5c7c9d4d", size = 147356, upload-time = "2025-05-02T08:31:52.634Z" },
    { url = "https://files.pythonhosted.org/packages/a8/2d/7a5b635aa65284bf3eab7653e8b4151ab420ecbae918d3e359d1947b4d61/charset_normalizer-3.4.2-cp310-cp310-manylinux_2_17_x86_64.manylinux2014_x86_64.whl", hash = "sha256:8075c35cd58273fee266c58c0c9b670947c19df5fb98e7b66710e04ad4e9ff86", size = 149471, upload-time = "2025-05-02T08:31:56.207Z" },
    { url = "https://files.pythonhosted.org/packages/ae/38/51fc6ac74251fd331a8cfdb7ec57beba8c23fd5493f1050f71c87ef77ed0/charset_normalizer-3.4.2-cp310-cp310-manylinux_2_5_i686.manylinux1_i686.manylinux_2_17_i686.manylinux2014_i686.whl", hash = "sha256:5bf4545e3b962767e5c06fe1738f951f77d27967cb2caa64c28be7c4563e162c", size = 151317, upload-time = "2025-05-02T08:31:57.613Z" },
    { url = "https://files.pythonhosted.org/packages/b7/17/edee1e32215ee6e9e46c3e482645b46575a44a2d72c7dfd49e49f60ce6bf/charset_normalizer-3.4.2-cp310-cp310-musllinux_1_2_aarch64.whl", hash = "sha256:7a6ab32f7210554a96cd9e33abe3ddd86732beeafc7a28e9955cdf22ffadbab0", size = 146368, upload-time = "2025-05-02T08:31:59.468Z" },
    { url = "https://files.pythonhosted.org/packages/26/2c/ea3e66f2b5f21fd00b2825c94cafb8c326ea6240cd80a91eb09e4a285830/charset_normalizer-3.4.2-cp310-cp310-musllinux_1_2_i686.whl", hash = "sha256:b33de11b92e9f75a2b545d6e9b6f37e398d86c3e9e9653c4864eb7e89c5773ef", size = 154491, upload-time = "2025-05-02T08:32:01.219Z" },
    { url = "https://files.pythonhosted.org/packages/52/47/7be7fa972422ad062e909fd62460d45c3ef4c141805b7078dbab15904ff7/charset_normalizer-3.4.2-cp310-cp310-musllinux_1_2_ppc64le.whl", hash = "sha256:8755483f3c00d6c9a77f490c17e6ab0c8729e39e6390328e42521ef175380ae6", size = 157695, upload-time = "2025-05-02T08:32:03.045Z" },
    { url = "https://files.pythonhosted.org/packages/2f/42/9f02c194da282b2b340f28e5fb60762de1151387a36842a92b533685c61e/charset_normalizer-3.4.2-cp310-cp310-musllinux_1_2_s390x.whl", hash = "sha256:68a328e5f55ec37c57f19ebb1fdc56a248db2e3e9ad769919a58672958e8f366", size = 154849, upload-time = "2025-05-02T08:32:04.651Z" },
    { url = "https://files.pythonhosted.org/packages/67/44/89cacd6628f31fb0b63201a618049be4be2a7435a31b55b5eb1c3674547a/charset_normalizer-3.4.2-cp310-cp310-musllinux_1_2_x86_64.whl", hash = "sha256:21b2899062867b0e1fde9b724f8aecb1af14f2778d69aacd1a5a1853a597a5db", size = 150091, upload-time = "2025-05-02T08:32:06.719Z" },
    { url = "https://files.pythonhosted.org/packages/1f/79/4b8da9f712bc079c0f16b6d67b099b0b8d808c2292c937f267d816ec5ecc/charset_normalizer-3.4.2-cp310-cp310-win32.whl", hash = "sha256:e8082b26888e2f8b36a042a58307d5b917ef2b1cacab921ad3323ef91901c71a", size = 98445, upload-time = "2025-05-02T08:32:08.66Z" },
    { url = "https://files.pythonhosted.org/packages/7d/d7/96970afb4fb66497a40761cdf7bd4f6fca0fc7bafde3a84f836c1f57a926/charset_normalizer-3.4.2-cp310-cp310-win_amd64.whl", hash = "sha256:f69a27e45c43520f5487f27627059b64aaf160415589230992cec34c5e18a509", size = 105782, upload-time = "2025-05-02T08:32:10.46Z" },
    { url = "https://files.pythonhosted.org/packages/20/94/c5790835a017658cbfabd07f3bfb549140c3ac458cfc196323996b10095a/charset_normalizer-3.4.2-py3-none-any.whl", hash = "sha256:7f56930ab0abd1c45cd15be65cc741c28b1c9a34876ce8c17a2fa107810c0af0", size = 52626, upload-time = "2025-05-02T08:34:40.053Z" },
]

[[package]]
name = "click"
version = "8.1.8"
source = { registry = "https://pypi.org/simple" }
dependencies = [
    { name = "colorama", marker = "sys_platform == 'win32'" },
]
sdist = { url = "https://files.pythonhosted.org/packages/b9/2e/0090cbf739cee7d23781ad4b89a9894a41538e4fcf4c31dcdd705b78eb8b/click-8.1.8.tar.gz", hash = "sha256:ed53c9d8990d83c2a27deae68e4ee337473f6330c040a31d4225c9574d16096a", size = 226593, upload-time = "2024-12-21T18:38:44.339Z" }
wheels = [
    { url = "https://files.pythonhosted.org/packages/7e/d4/7ebdbd03970677812aac39c869717059dbb71a4cfc033ca6e5221787892c/click-8.1.8-py3-none-any.whl", hash = "sha256:63c132bbbed01578a06712a2d1f497bb62d9c1c0d329b7903a866228027263b2", size = 98188, upload-time = "2024-12-21T18:38:41.666Z" },
]

[[package]]
name = "colorama"
version = "0.4.6"
source = { registry = "https://pypi.org/simple" }
sdist = { url = "https://files.pythonhosted.org/packages/d8/53/6f443c9a4a8358a93a6792e2acffb9d9d5cb0a5cfd8802644b7b1c9a02e4/colorama-0.4.6.tar.gz", hash = "sha256:08695f5cb7ed6e0531a20572697297273c47b8cae5a63ffc6d6ed5c201be6e44", size = 27697, upload-time = "2022-10-25T02:36:22.414Z" }
wheels = [
    { url = "https://files.pythonhosted.org/packages/d1/d6/3965ed04c63042e047cb6a3e6ed1a63a35087b6a609aa3a15ed8ac56c221/colorama-0.4.6-py2.py3-none-any.whl", hash = "sha256:4f1d9991f5acc0ca119f9d443620b77f9d6b33703e51011c16baf57afb285fc6", size = 25335, upload-time = "2022-10-25T02:36:20.889Z" },
]

[[package]]
name = "comm"
version = "0.2.2"
source = { registry = "https://pypi.org/simple" }
dependencies = [
    { name = "traitlets" },
]
sdist = { url = "https://files.pythonhosted.org/packages/e9/a8/fb783cb0abe2b5fded9f55e5703015cdf1c9c85b3669087c538dd15a6a86/comm-0.2.2.tar.gz", hash = "sha256:3fd7a84065306e07bea1773df6eb8282de51ba82f77c72f9c85716ab11fe980e", size = 6210, upload-time = "2024-03-12T16:53:41.133Z" }
wheels = [
    { url = "https://files.pythonhosted.org/packages/e6/75/49e5bfe642f71f272236b5b2d2691cf915a7283cc0ceda56357b61daa538/comm-0.2.2-py3-none-any.whl", hash = "sha256:e6fb86cb70ff661ee8c9c14e7d36d6de3b4066f1441be4063df9c5009f0a64d3", size = 7180, upload-time = "2024-03-12T16:53:39.226Z" },
]

[[package]]
name = "contourpy"
version = "1.3.2"
source = { registry = "https://pypi.org/simple" }
dependencies = [
    { name = "numpy" },
]
sdist = { url = "https://files.pythonhosted.org/packages/66/54/eb9bfc647b19f2009dd5c7f5ec51c4e6ca831725f1aea7a993034f483147/contourpy-1.3.2.tar.gz", hash = "sha256:b6945942715a034c671b7fc54f9588126b0b8bf23db2696e3ca8328f3ff0ab54", size = 13466130, upload-time = "2025-04-15T17:47:53.79Z" }
wheels = [
    { url = "https://files.pythonhosted.org/packages/12/a3/da4153ec8fe25d263aa48c1a4cbde7f49b59af86f0b6f7862788c60da737/contourpy-1.3.2-cp310-cp310-macosx_10_9_x86_64.whl", hash = "sha256:ba38e3f9f330af820c4b27ceb4b9c7feee5fe0493ea53a8720f4792667465934", size = 268551, upload-time = "2025-04-15T17:34:46.581Z" },
    { url = "https://files.pythonhosted.org/packages/2f/6c/330de89ae1087eb622bfca0177d32a7ece50c3ef07b28002de4757d9d875/contourpy-1.3.2-cp310-cp310-macosx_11_0_arm64.whl", hash = "sha256:dc41ba0714aa2968d1f8674ec97504a8f7e334f48eeacebcaa6256213acb0989", size = 253399, upload-time = "2025-04-15T17:34:51.427Z" },
    { url = "https://files.pythonhosted.org/packages/c1/bd/20c6726b1b7f81a8bee5271bed5c165f0a8e1f572578a9d27e2ccb763cb2/contourpy-1.3.2-cp310-cp310-manylinux_2_17_aarch64.manylinux2014_aarch64.whl", hash = "sha256:9be002b31c558d1ddf1b9b415b162c603405414bacd6932d031c5b5a8b757f0d", size = 312061, upload-time = "2025-04-15T17:34:55.961Z" },
    { url = "https://files.pythonhosted.org/packages/22/fc/a9665c88f8a2473f823cf1ec601de9e5375050f1958cbb356cdf06ef1ab6/contourpy-1.3.2-cp310-cp310-manylinux_2_17_ppc64le.manylinux2014_ppc64le.whl", hash = "sha256:8d2e74acbcba3bfdb6d9d8384cdc4f9260cae86ed9beee8bd5f54fee49a430b9", size = 351956, upload-time = "2025-04-15T17:35:00.992Z" },
    { url = "https://files.pythonhosted.org/packages/25/eb/9f0a0238f305ad8fb7ef42481020d6e20cf15e46be99a1fcf939546a177e/contourpy-1.3.2-cp310-cp310-manylinux_2_17_s390x.manylinux2014_s390x.whl", hash = "sha256:e259bced5549ac64410162adc973c5e2fb77f04df4a439d00b478e57a0e65512", size = 320872, upload-time = "2025-04-15T17:35:06.177Z" },
    { url = "https://files.pythonhosted.org/packages/32/5c/1ee32d1c7956923202f00cf8d2a14a62ed7517bdc0ee1e55301227fc273c/contourpy-1.3.2-cp310-cp310-manylinux_2_17_x86_64.manylinux2014_x86_64.whl", hash = "sha256:ad687a04bc802cbe8b9c399c07162a3c35e227e2daccf1668eb1f278cb698631", size = 325027, upload-time = "2025-04-15T17:35:11.244Z" },
    { url = "https://files.pythonhosted.org/packages/83/bf/9baed89785ba743ef329c2b07fd0611d12bfecbedbdd3eeecf929d8d3b52/contourpy-1.3.2-cp310-cp310-musllinux_1_2_aarch64.whl", hash = "sha256:cdd22595308f53ef2f891040ab2b93d79192513ffccbd7fe19be7aa773a5e09f", size = 1306641, upload-time = "2025-04-15T17:35:26.701Z" },
    { url = "https://files.pythonhosted.org/packages/d4/cc/74e5e83d1e35de2d28bd97033426b450bc4fd96e092a1f7a63dc7369b55d/contourpy-1.3.2-cp310-cp310-musllinux_1_2_x86_64.whl", hash = "sha256:b4f54d6a2defe9f257327b0f243612dd051cc43825587520b1bf74a31e2f6ef2", size = 1374075, upload-time = "2025-04-15T17:35:43.204Z" },
    { url = "https://files.pythonhosted.org/packages/0c/42/17f3b798fd5e033b46a16f8d9fcb39f1aba051307f5ebf441bad1ecf78f8/contourpy-1.3.2-cp310-cp310-win32.whl", hash = "sha256:f939a054192ddc596e031e50bb13b657ce318cf13d264f095ce9db7dc6ae81c0", size = 177534, upload-time = "2025-04-15T17:35:46.554Z" },
    { url = "https://files.pythonhosted.org/packages/54/ec/5162b8582f2c994721018d0c9ece9dc6ff769d298a8ac6b6a652c307e7df/contourpy-1.3.2-cp310-cp310-win_amd64.whl", hash = "sha256:c440093bbc8fc21c637c03bafcbef95ccd963bc6e0514ad887932c18ca2a759a", size = 221188, upload-time = "2025-04-15T17:35:50.064Z" },
    { url = "https://files.pythonhosted.org/packages/33/05/b26e3c6ecc05f349ee0013f0bb850a761016d89cec528a98193a48c34033/contourpy-1.3.2-pp310-pypy310_pp73-macosx_10_15_x86_64.whl", hash = "sha256:fd93cc7f3139b6dd7aab2f26a90dde0aa9fc264dbf70f6740d498a70b860b82c", size = 265681, upload-time = "2025-04-15T17:44:59.314Z" },
    { url = "https://files.pythonhosted.org/packages/2b/25/ac07d6ad12affa7d1ffed11b77417d0a6308170f44ff20fa1d5aa6333f03/contourpy-1.3.2-pp310-pypy310_pp73-manylinux_2_17_x86_64.manylinux2014_x86_64.whl", hash = "sha256:107ba8a6a7eec58bb475329e6d3b95deba9440667c4d62b9b6063942b61d7f16", size = 315101, upload-time = "2025-04-15T17:45:04.165Z" },
    { url = "https://files.pythonhosted.org/packages/8f/4d/5bb3192bbe9d3f27e3061a6a8e7733c9120e203cb8515767d30973f71030/contourpy-1.3.2-pp310-pypy310_pp73-win_amd64.whl", hash = "sha256:ded1706ed0c1049224531b81128efbd5084598f18d8a2d9efae833edbd2b40ad", size = 220599, upload-time = "2025-04-15T17:45:08.456Z" },
]

[[package]]
name = "cycler"
version = "0.12.1"
source = { registry = "https://pypi.org/simple" }
sdist = { url = "https://files.pythonhosted.org/packages/a9/95/a3dbbb5028f35eafb79008e7522a75244477d2838f38cbb722248dabc2a8/cycler-0.12.1.tar.gz", hash = "sha256:88bb128f02ba341da8ef447245a9e138fae777f6a23943da4540077d3601eb1c", size = 7615, upload-time = "2023-10-07T05:32:18.335Z" }
wheels = [
    { url = "https://files.pythonhosted.org/packages/e7/05/c19819d5e3d95294a6f5947fb9b9629efb316b96de511b418c53d245aae6/cycler-0.12.1-py3-none-any.whl", hash = "sha256:85cef7cff222d8644161529808465972e51340599459b8ac3ccbac5a854e0d30", size = 8321, upload-time = "2023-10-07T05:32:16.783Z" },
]

[[package]]
name = "cython"
version = "3.1.2"
source = { registry = "https://pypi.org/simple" }
sdist = { url = "https://files.pythonhosted.org/packages/18/40/7b17cd866158238db704965da1b5849af261dbad393ea3ac966f934b2d39/cython-3.1.2.tar.gz", hash = "sha256:6bbf7a953fa6762dfecdec015e3b054ba51c0121a45ad851fa130f63f5331381", size = 3184825, upload-time = "2025-06-09T07:08:48.465Z" }
wheels = [
    { url = "https://files.pythonhosted.org/packages/4c/5e/c89172b252697acd6a440a2efead37685f8f2c42ea0d906098cbfb9aed69/cython-3.1.2-cp310-cp310-macosx_10_9_x86_64.whl", hash = "sha256:0f2add8b23cb19da3f546a688cd8f9e0bfc2776715ebf5e283bc3113b03ff008", size = 2973977, upload-time = "2025-06-09T07:09:03.604Z" },
    { url = "https://files.pythonhosted.org/packages/9c/e5/d7fb67187193c5763d59a4b70d86a92be18b05b01737af8bfca7bafea0d3/cython-3.1.2-cp310-cp310-macosx_11_0_arm64.whl", hash = "sha256:0d6248a2ae155ca4c42d7fa6a9a05154d62e695d7736bc17e1b85da6dcc361df", size = 2836988, upload-time = "2025-06-09T07:09:06.156Z" },
    { url = "https://files.pythonhosted.org/packages/23/3a/5b92bfff9c1cc1179a493684d0e6a893ee7cd69c4f1977813000ea76c5d7/cython-3.1.2-cp310-cp310-manylinux_2_17_aarch64.manylinux2014_aarch64.whl", hash = "sha256:262bf49d9da64e2a34c86cbf8de4aa37daffb0f602396f116cca1ed47dc4b9f2", size = 3212933, upload-time = "2025-06-09T07:09:08.725Z" },
    { url = "https://files.pythonhosted.org/packages/b4/eb/8c47ba21177929f9122e7aceca9fe1f9f5a037e705226f8a5a9113fb53ba/cython-3.1.2-cp310-cp310-manylinux_2_17_x86_64.manylinux2014_x86_64.whl", hash = "sha256:ae53ae93c699d5f113953a9869df2fc269d8e173f9aa0616c6d8d6e12b4e9827", size = 3332955, upload-time = "2025-06-09T07:09:11.371Z" },
    { url = "https://files.pythonhosted.org/packages/2a/a7/e29079146154c4c0403dfb5b9b51c183e0887fc19727aacc3946246c5898/cython-3.1.2-cp310-cp310-manylinux_2_5_i686.manylinux1_i686.manylinux_2_17_i686.manylinux2014_i686.whl", hash = "sha256:b417c5d046ce676ee595ec7955ed47a68ad6f419cbf8c2a8708e55a3b38dfa35", size = 3394613, upload-time = "2025-06-09T07:09:14.189Z" },
    { url = "https://files.pythonhosted.org/packages/94/18/dd10c4531c0e918b20300ee23b32a4bffa5cbacaa8e8dd19fa6b02b260fe/cython-3.1.2-cp310-cp310-musllinux_1_2_aarch64.whl", hash = "sha256:af127da4b956e0e906e552fad838dc3fb6b6384164070ceebb0d90982a8ae25a", size = 3257573, upload-time = "2025-06-09T07:09:16.787Z" },
    { url = "https://files.pythonhosted.org/packages/19/09/0998fa0c42c6cc56fdcba6bb757abe13fc4456a5a063dacb5331e30d7560/cython-3.1.2-cp310-cp310-musllinux_1_2_i686.whl", hash = "sha256:9be3d4954b46fd0f2dceac011d470f658eaf819132db52fbd1cf226ee60348db", size = 3479007, upload-time = "2025-06-09T07:09:19.431Z" },
    { url = "https://files.pythonhosted.org/packages/9d/1c/e107d8bc45ab1f3c2205c7f4a17b3c594126b72f7fc2d78b304f5ae72434/cython-3.1.2-cp310-cp310-musllinux_1_2_x86_64.whl", hash = "sha256:63da49672c4bb022b4de9d37bab6c29953dbf5a31a2f40dffd0cf0915dcd7a17", size = 3414055, upload-time = "2025-06-09T07:09:22.264Z" },
    { url = "https://files.pythonhosted.org/packages/13/25/5c1177bbc23263ba82b60a754383a001c57798d3f7982ea9b5fd3916c1fa/cython-3.1.2-cp310-cp310-win32.whl", hash = "sha256:2d8291dbbc1cb86b8d60c86fe9cbf99ec72de28cb157cbe869c95df4d32efa96", size = 2484860, upload-time = "2025-06-09T07:09:24.203Z" },
    { url = "https://files.pythonhosted.org/packages/f5/19/119287fa7e3c8268d33ac6213fc7e7d6e9b74b239d459073d285362ebf2a/cython-3.1.2-cp310-cp310-win_amd64.whl", hash = "sha256:e1f30a1339e03c80968a371ef76bf27a6648c5646cccd14a97e731b6957db97a", size = 2679771, upload-time = "2025-06-09T07:09:26.701Z" },
    { url = "https://files.pythonhosted.org/packages/25/d6/ef8557d5e75cc57d55df579af4976935ee111a85bbee4a5b72354e257066/cython-3.1.2-py3-none-any.whl", hash = "sha256:d23fd7ffd7457205f08571a42b108a3cf993e83a59fe4d72b42e6fc592cf2639", size = 1224753, upload-time = "2025-06-09T07:08:44.849Z" },
]

[[package]]
name = "debugpy"
version = "1.8.14"
source = { registry = "https://pypi.org/simple" }
sdist = { url = "https://files.pythonhosted.org/packages/bd/75/087fe07d40f490a78782ff3b0a30e3968936854105487decdb33446d4b0e/debugpy-1.8.14.tar.gz", hash = "sha256:7cd287184318416850aa8b60ac90105837bb1e59531898c07569d197d2ed5322", size = 1641444, upload-time = "2025-04-10T19:46:10.981Z" }
wheels = [
    { url = "https://files.pythonhosted.org/packages/fc/df/156df75a41aaebd97cee9d3870fe68f8001b6c1c4ca023e221cfce69bece/debugpy-1.8.14-cp310-cp310-macosx_14_0_x86_64.whl", hash = "sha256:93fee753097e85623cab1c0e6a68c76308cd9f13ffdf44127e6fab4fbf024339", size = 2076510, upload-time = "2025-04-10T19:46:13.315Z" },
    { url = "https://files.pythonhosted.org/packages/69/cd/4fc391607bca0996db5f3658762106e3d2427beaef9bfd363fd370a3c054/debugpy-1.8.14-cp310-cp310-manylinux_2_5_x86_64.manylinux1_x86_64.manylinux_2_17_x86_64.manylinux2014_x86_64.whl", hash = "sha256:3d937d93ae4fa51cdc94d3e865f535f185d5f9748efb41d0d49e33bf3365bd79", size = 3559614, upload-time = "2025-04-10T19:46:14.647Z" },
    { url = "https://files.pythonhosted.org/packages/1a/42/4e6d2b9d63e002db79edfd0cb5656f1c403958915e0e73ab3e9220012eec/debugpy-1.8.14-cp310-cp310-win32.whl", hash = "sha256:c442f20577b38cc7a9aafecffe1094f78f07fb8423c3dddb384e6b8f49fd2987", size = 5208588, upload-time = "2025-04-10T19:46:16.233Z" },
    { url = "https://files.pythonhosted.org/packages/97/b1/cc9e4e5faadc9d00df1a64a3c2d5c5f4b9df28196c39ada06361c5141f89/debugpy-1.8.14-cp310-cp310-win_amd64.whl", hash = "sha256:f117dedda6d969c5c9483e23f573b38f4e39412845c7bc487b6f2648df30fe84", size = 5241043, upload-time = "2025-04-10T19:46:17.768Z" },
    { url = "https://files.pythonhosted.org/packages/97/1a/481f33c37ee3ac8040d3d51fc4c4e4e7e61cb08b8bc8971d6032acc2279f/debugpy-1.8.14-py2.py3-none-any.whl", hash = "sha256:5cd9a579d553b6cb9759a7908a41988ee6280b961f24f63336835d9418216a20", size = 5256230, upload-time = "2025-04-10T19:46:54.077Z" },
]

[[package]]
name = "decorator"
version = "4.4.2"
source = { registry = "https://pypi.org/simple" }
sdist = { url = "https://files.pythonhosted.org/packages/da/93/84fa12f2dc341f8cf5f022ee09e109961055749df2d0c75c5f98746cfe6c/decorator-4.4.2.tar.gz", hash = "sha256:e3a62f0520172440ca0dcc823749319382e377f37f140a0b99ef45fecb84bfe7", size = 33629, upload-time = "2020-02-29T05:24:43.312Z" }
wheels = [
    { url = "https://files.pythonhosted.org/packages/ed/1b/72a1821152d07cf1d8b6fce298aeb06a7eb90f4d6d41acec9861e7cc6df0/decorator-4.4.2-py2.py3-none-any.whl", hash = "sha256:41fa54c2a0cc4ba648be4fd43cff00aedf5b9465c9bf18d64325bc225f08f760", size = 9239, upload-time = "2020-02-29T05:24:45.993Z" },
]

[[package]]
name = "docker-pycreds"
version = "0.4.0"
source = { registry = "https://pypi.org/simple" }
dependencies = [
    { name = "six" },
]
sdist = { url = "https://files.pythonhosted.org/packages/c5/e6/d1f6c00b7221e2d7c4b470132c931325c8b22c51ca62417e300f5ce16009/docker-pycreds-0.4.0.tar.gz", hash = "sha256:6ce3270bcaf404cc4c3e27e4b6c70d3521deae82fb508767870fdbf772d584d4", size = 8754, upload-time = "2018-11-29T03:26:50.996Z" }
wheels = [
    { url = "https://files.pythonhosted.org/packages/f5/e8/f6bd1eee09314e7e6dee49cbe2c5e22314ccdb38db16c9fc72d2fa80d054/docker_pycreds-0.4.0-py2.py3-none-any.whl", hash = "sha256:7266112468627868005106ec19cd0d722702d2b7d5912a28e19b826c3d37af49", size = 8982, upload-time = "2018-11-29T03:26:49.575Z" },
]

[[package]]
name = "einops"
version = "0.8.1"
source = { registry = "https://pypi.org/simple" }
sdist = { url = "https://files.pythonhosted.org/packages/e5/81/df4fbe24dff8ba3934af99044188e20a98ed441ad17a274539b74e82e126/einops-0.8.1.tar.gz", hash = "sha256:de5d960a7a761225532e0f1959e5315ebeafc0cd43394732f103ca44b9837e84", size = 54805, upload-time = "2025-02-09T03:17:00.434Z" }
wheels = [
    { url = "https://files.pythonhosted.org/packages/87/62/9773de14fe6c45c23649e98b83231fffd7b9892b6cf863251dc2afa73643/einops-0.8.1-py3-none-any.whl", hash = "sha256:919387eb55330f5757c6bea9165c5ff5cfe63a642682ea788a6d472576d81737", size = 64359, upload-time = "2025-02-09T03:17:01.998Z" },
]

[[package]]
name = "exceptiongroup"
version = "1.2.2"
source = { registry = "https://pypi.org/simple" }
sdist = { url = "https://files.pythonhosted.org/packages/09/35/2495c4ac46b980e4ca1f6ad6db102322ef3ad2410b79fdde159a4b0f3b92/exceptiongroup-1.2.2.tar.gz", hash = "sha256:47c2edf7c6738fafb49fd34290706d1a1a2f4d1c6df275526b62cbb4aa5393cc", size = 28883, upload-time = "2024-07-12T22:26:00.161Z" }
wheels = [
    { url = "https://files.pythonhosted.org/packages/02/cc/b7e31358aac6ed1ef2bb790a9746ac2c69bcb3c8588b41616914eb106eaf/exceptiongroup-1.2.2-py3-none-any.whl", hash = "sha256:3111b9d131c238bec2f8f516e123e14ba243563fb135d3fe885990585aa7795b", size = 16453, upload-time = "2024-07-12T22:25:58.476Z" },
]

[[package]]
name = "executing"
version = "2.2.0"
source = { registry = "https://pypi.org/simple" }
sdist = { url = "https://files.pythonhosted.org/packages/91/50/a9d80c47ff289c611ff12e63f7c5d13942c65d68125160cefd768c73e6e4/executing-2.2.0.tar.gz", hash = "sha256:5d108c028108fe2551d1a7b2e8b713341e2cb4fc0aa7dcf966fa4327a5226755", size = 978693, upload-time = "2025-01-22T15:41:29.403Z" }
wheels = [
    { url = "https://files.pythonhosted.org/packages/7b/8f/c4d9bafc34ad7ad5d8dc16dd1347ee0e507a52c3adb6bfa8887e1c6a26ba/executing-2.2.0-py2.py3-none-any.whl", hash = "sha256:11387150cad388d62750327a53d3339fad4888b39a6fe233c3afbb54ecffd3aa", size = 26702, upload-time = "2025-01-22T15:41:25.929Z" },
]

[[package]]
name = "fairscale"
version = "0.4.13"
source = { registry = "https://pypi.org/simple" }
dependencies = [
    { name = "numpy" },
    { name = "torch" },
]
sdist = { url = "https://files.pythonhosted.org/packages/c1/08/b3334d7b543ac10dcb129cef4f84723ab696725512f18d69ab3a784b0bf5/fairscale-0.4.13.tar.gz", hash = "sha256:1b797825c427f5dba92253fd0d8daa574e8bd651a2423497775fab1b30cfb768", size = 266261, upload-time = "2022-12-11T18:09:16.892Z" }

[[package]]
name = "fairseq"
version = "0.12.2"
source = { registry = "https://pypi.org/simple" }
dependencies = [
    { name = "bitarray" },
    { name = "cffi" },
    { name = "cython" },
    { name = "hydra-core" },
    { name = "numpy" },
    { name = "omegaconf" },
    { name = "regex" },
    { name = "sacrebleu" },
    { name = "torch" },
    { name = "torchaudio" },
    { name = "tqdm" },
]
sdist = { url = "https://files.pythonhosted.org/packages/30/36/db42846570f479ac859be3b48d8b47f2ae9b0b9c77487a512f2f2ecbcb6b/fairseq-0.12.2.tar.gz", hash = "sha256:34f1b18426bf3844714534162f065ab733e049597476daa35fffb4d06a92b524", size = 9595935, upload-time = "2022-06-27T19:32:55.919Z" }

[[package]]
name = "filelock"
version = "3.18.0"
source = { registry = "https://pypi.org/simple" }
sdist = { url = "https://files.pythonhosted.org/packages/0a/10/c23352565a6544bdc5353e0b15fc1c563352101f30e24bf500207a54df9a/filelock-3.18.0.tar.gz", hash = "sha256:adbc88eabb99d2fec8c9c1b229b171f18afa655400173ddc653d5d01501fb9f2", size = 18075, upload-time = "2025-03-14T07:11:40.47Z" }
wheels = [
    { url = "https://files.pythonhosted.org/packages/4d/36/2a115987e2d8c300a974597416d9de88f2444426de9571f4b59b2cca3acc/filelock-3.18.0-py3-none-any.whl", hash = "sha256:c401f4f8377c4464e6db25fff06205fd89bdd83b65eb0488ed1b160f780e21de", size = 16215, upload-time = "2025-03-14T07:11:39.145Z" },
]

[[package]]
name = "fonttools"
version = "4.57.0"
source = { registry = "https://pypi.org/simple" }
sdist = { url = "https://files.pythonhosted.org/packages/03/2d/a9a0b6e3a0cf6bd502e64fc16d894269011930cabfc89aee20d1635b1441/fonttools-4.57.0.tar.gz", hash = "sha256:727ece10e065be2f9dd239d15dd5d60a66e17eac11aea47d447f9f03fdbc42de", size = 3492448, upload-time = "2025-04-03T11:07:13.898Z" }
wheels = [
    { url = "https://files.pythonhosted.org/packages/db/17/3ddfd1881878b3f856065130bb603f5922e81ae8a4eb53bce0ea78f765a8/fonttools-4.57.0-cp310-cp310-macosx_10_9_universal2.whl", hash = "sha256:babe8d1eb059a53e560e7bf29f8e8f4accc8b6cfb9b5fd10e485bde77e71ef41", size = 2756260, upload-time = "2025-04-03T11:05:28.582Z" },
    { url = "https://files.pythonhosted.org/packages/26/2b/6957890c52c030b0bf9e0add53e5badab4682c6ff024fac9a332bb2ae063/fonttools-4.57.0-cp310-cp310-macosx_10_9_x86_64.whl", hash = "sha256:81aa97669cd726349eb7bd43ca540cf418b279ee3caba5e2e295fb4e8f841c02", size = 2284691, upload-time = "2025-04-03T11:05:31.526Z" },
    { url = "https://files.pythonhosted.org/packages/cc/8e/c043b4081774e5eb06a834cedfdb7d432b4935bc8c4acf27207bdc34dfc4/fonttools-4.57.0-cp310-cp310-manylinux_2_17_aarch64.manylinux2014_aarch64.whl", hash = "sha256:f0e9618630edd1910ad4f07f60d77c184b2f572c8ee43305ea3265675cbbfe7e", size = 4566077, upload-time = "2025-04-03T11:05:33.559Z" },
    { url = "https://files.pythonhosted.org/packages/59/bc/e16ae5d9eee6c70830ce11d1e0b23d6018ddfeb28025fda092cae7889c8b/fonttools-4.57.0-cp310-cp310-manylinux_2_17_x86_64.manylinux2014_x86_64.whl", hash = "sha256:34687a5d21f1d688d7d8d416cb4c5b9c87fca8a1797ec0d74b9fdebfa55c09ab", size = 4608729, upload-time = "2025-04-03T11:05:35.49Z" },
    { url = "https://files.pythonhosted.org/packages/25/13/e557bf10bb38e4e4c436d3a9627aadf691bc7392ae460910447fda5fad2b/fonttools-4.57.0-cp310-cp310-musllinux_1_2_aarch64.whl", hash = "sha256:69ab81b66ebaa8d430ba56c7a5f9abe0183afefd3a2d6e483060343398b13fb1", size = 4759646, upload-time = "2025-04-03T11:05:37.963Z" },
    { url = "https://files.pythonhosted.org/packages/bc/c9/5e2952214d4a8e31026bf80beb18187199b7001e60e99a6ce19773249124/fonttools-4.57.0-cp310-cp310-musllinux_1_2_x86_64.whl", hash = "sha256:d639397de852f2ccfb3134b152c741406752640a266d9c1365b0f23d7b88077f", size = 4941652, upload-time = "2025-04-03T11:05:40.089Z" },
    { url = "https://files.pythonhosted.org/packages/df/04/e80242b3d9ec91a1f785d949edc277a13ecfdcfae744de4b170df9ed77d8/fonttools-4.57.0-cp310-cp310-win32.whl", hash = "sha256:cc066cb98b912f525ae901a24cd381a656f024f76203bc85f78fcc9e66ae5aec", size = 2159432, upload-time = "2025-04-03T11:05:41.754Z" },
    { url = "https://files.pythonhosted.org/packages/33/ba/e858cdca275daf16e03c0362aa43734ea71104c3b356b2100b98543dba1b/fonttools-4.57.0-cp310-cp310-win_amd64.whl", hash = "sha256:7a64edd3ff6a7f711a15bd70b4458611fb240176ec11ad8845ccbab4fe6745db", size = 2203869, upload-time = "2025-04-03T11:05:43.712Z" },
    { url = "https://files.pythonhosted.org/packages/90/27/45f8957c3132917f91aaa56b700bcfc2396be1253f685bd5c68529b6f610/fonttools-4.57.0-py3-none-any.whl", hash = "sha256:3122c604a675513c68bd24c6a8f9091f1c2376d18e8f5fe5a101746c81b3e98f", size = 1093605, upload-time = "2025-04-03T11:07:11.341Z" },
]

[[package]]
name = "fsspec"
version = "2025.3.2"
source = { registry = "https://pypi.org/simple" }
sdist = { url = "https://files.pythonhosted.org/packages/45/d8/8425e6ba5fcec61a1d16e41b1b71d2bf9344f1fe48012c2b48b9620feae5/fsspec-2025.3.2.tar.gz", hash = "sha256:e52c77ef398680bbd6a98c0e628fbc469491282981209907bbc8aea76a04fdc6", size = 299281, upload-time = "2025-03-31T15:27:08.524Z" }
wheels = [
    { url = "https://files.pythonhosted.org/packages/44/4b/e0cfc1a6f17e990f3e64b7d941ddc4acdc7b19d6edd51abf495f32b1a9e4/fsspec-2025.3.2-py3-none-any.whl", hash = "sha256:2daf8dc3d1dfa65b6aa37748d112773a7a08416f6c70d96b264c96476ecaf711", size = 194435, upload-time = "2025-03-31T15:27:07.028Z" },
]

[[package]]
name = "gitdb"
version = "4.0.12"
source = { registry = "https://pypi.org/simple" }
dependencies = [
    { name = "smmap" },
]
sdist = { url = "https://files.pythonhosted.org/packages/72/94/63b0fc47eb32792c7ba1fe1b694daec9a63620db1e313033d18140c2320a/gitdb-4.0.12.tar.gz", hash = "sha256:5ef71f855d191a3326fcfbc0d5da835f26b13fbcba60c32c21091c349ffdb571", size = 394684, upload-time = "2025-01-02T07:20:46.413Z" }
wheels = [
    { url = "https://files.pythonhosted.org/packages/a0/61/5c78b91c3143ed5c14207f463aecfc8f9dbb5092fb2869baf37c273b2705/gitdb-4.0.12-py3-none-any.whl", hash = "sha256:67073e15955400952c6565cc3e707c554a4eea2e428946f7a4c162fab9bd9bcf", size = 62794, upload-time = "2025-01-02T07:20:43.624Z" },
]

[[package]]
name = "gitpython"
version = "3.1.44"
source = { registry = "https://pypi.org/simple" }
dependencies = [
    { name = "gitdb" },
]
sdist = { url = "https://files.pythonhosted.org/packages/c0/89/37df0b71473153574a5cdef8f242de422a0f5d26d7a9e231e6f169b4ad14/gitpython-3.1.44.tar.gz", hash = "sha256:c87e30b26253bf5418b01b0660f818967f3c503193838337fe5e573331249269", size = 214196, upload-time = "2025-01-02T07:32:43.59Z" }
wheels = [
    { url = "https://files.pythonhosted.org/packages/1d/9a/4114a9057db2f1462d5c8f8390ab7383925fe1ac012eaa42402ad65c2963/GitPython-3.1.44-py3-none-any.whl", hash = "sha256:9e0e10cda9bed1ee64bc9a6de50e7e38a9c9943241cd7f585f6df3ed28011110", size = 207599, upload-time = "2025-01-02T07:32:40.731Z" },
]

[[package]]
name = "h5py"
version = "3.13.0"
source = { registry = "https://pypi.org/simple" }
dependencies = [
    { name = "numpy" },
]
sdist = { url = "https://files.pythonhosted.org/packages/03/2e/a22d6a8bfa6f8be33e7febd985680fba531562795f0a9077ed1eb047bfb0/h5py-3.13.0.tar.gz", hash = "sha256:1870e46518720023da85d0895a1960ff2ce398c5671eac3b1a41ec696b7105c3", size = 414876, upload-time = "2025-02-18T16:04:01.824Z" }
wheels = [
    { url = "https://files.pythonhosted.org/packages/02/8a/bc76588ff1a254e939ce48f30655a8f79fac614ca8bd1eda1a79fa276671/h5py-3.13.0-cp310-cp310-macosx_10_9_x86_64.whl", hash = "sha256:5540daee2b236d9569c950b417f13fd112d51d78b4c43012de05774908dff3f5", size = 3413286, upload-time = "2025-02-18T16:02:11.355Z" },
    { url = "https://files.pythonhosted.org/packages/19/bd/9f249ecc6c517b2796330b0aab7d2351a108fdbd00d4bb847c0877b5533e/h5py-3.13.0-cp310-cp310-macosx_11_0_arm64.whl", hash = "sha256:10894c55d46df502d82a7a4ed38f9c3fdbcb93efb42e25d275193e093071fade", size = 2915673, upload-time = "2025-02-18T16:02:15.687Z" },
    { url = "https://files.pythonhosted.org/packages/72/71/0dd079208d7d3c3988cebc0776c2de58b4d51d8eeb6eab871330133dfee6/h5py-3.13.0-cp310-cp310-manylinux_2_17_aarch64.manylinux2014_aarch64.whl", hash = "sha256:fb267ce4b83f9c42560e9ff4d30f60f7ae492eacf9c7ede849edf8c1b860e16b", size = 4283822, upload-time = "2025-02-18T16:02:21.756Z" },
    { url = "https://files.pythonhosted.org/packages/d8/fa/0b6a59a1043c53d5d287effa02303bd248905ee82b25143c7caad8b340ad/h5py-3.13.0-cp310-cp310-manylinux_2_17_x86_64.manylinux2014_x86_64.whl", hash = "sha256:d2cf6a231a07c14acd504a945a6e9ec115e0007f675bde5e0de30a4dc8d86a31", size = 4548100, upload-time = "2025-02-18T16:02:27.578Z" },
    { url = "https://files.pythonhosted.org/packages/12/42/ad555a7ff7836c943fe97009405566dc77bcd2a17816227c10bd067a3ee1/h5py-3.13.0-cp310-cp310-win_amd64.whl", hash = "sha256:851ae3a8563d87a5a0dc49c2e2529c75b8842582ccaefbf84297d2cfceeacd61", size = 2950547, upload-time = "2025-02-18T16:02:32.758Z" },
]

[[package]]
name = "hydra-core"
version = "1.0.7"
source = { registry = "https://pypi.org/simple" }
dependencies = [
    { name = "antlr4-python3-runtime" },
    { name = "omegaconf" },
]
sdist = { url = "https://files.pythonhosted.org/packages/f9/77/262e49f48fab1db502d966a3065830dd026e1f050c382f77514bc1a9d048/hydra-core-1.0.7.tar.gz", hash = "sha256:58cc3f7531995b6d8de162ca21f936e17bdaebd4d1e8614d63c32e17c2e41e45", size = 109178, upload-time = "2021-07-15T17:20:04.197Z" }
wheels = [
    { url = "https://files.pythonhosted.org/packages/5f/2a/9c698daa12ed6e09e7629e6908528f043fa9de8a441c56cc13608d765fb2/hydra_core-1.0.7-py3-none-any.whl", hash = "sha256:e800c6deb8309395508094851fa93bc13408f2285261eb97e626d37193b58a9f", size = 123750, upload-time = "2021-07-15T17:20:01.869Z" },
]

[[package]]
name = "idna"
version = "3.10"
source = { registry = "https://pypi.org/simple" }
sdist = { url = "https://files.pythonhosted.org/packages/f1/70/7703c29685631f5a7590aa73f1f1d3fa9a380e654b86af429e0934a32f7d/idna-3.10.tar.gz", hash = "sha256:12f65c9b470abda6dc35cf8e63cc574b1c52b11df2c86030af0ac09b01b13ea9", size = 190490, upload-time = "2024-09-15T18:07:39.745Z" }
wheels = [
    { url = "https://files.pythonhosted.org/packages/76/c6/c88e154df9c4e1a2a66ccf0005a88dfb2650c1dffb6f5ce603dfbd452ce3/idna-3.10-py3-none-any.whl", hash = "sha256:946d195a0d259cbba61165e88e65941f16e9b36ea6ddb97f00452bae8b1287d3", size = 70442, upload-time = "2024-09-15T18:07:37.964Z" },
]

[[package]]
name = "imageio"
version = "2.37.0"
source = { registry = "https://pypi.org/simple" }
dependencies = [
    { name = "numpy" },
    { name = "pillow" },
]
sdist = { url = "https://files.pythonhosted.org/packages/0c/47/57e897fb7094afb2d26e8b2e4af9a45c7cf1a405acdeeca001fdf2c98501/imageio-2.37.0.tar.gz", hash = "sha256:71b57b3669666272c818497aebba2b4c5f20d5b37c81720e5e1a56d59c492996", size = 389963, upload-time = "2025-01-20T02:42:37.089Z" }
wheels = [
    { url = "https://files.pythonhosted.org/packages/cb/bd/b394387b598ed84d8d0fa90611a90bee0adc2021820ad5729f7ced74a8e2/imageio-2.37.0-py3-none-any.whl", hash = "sha256:11efa15b87bc7871b61590326b2d635439acc321cf7f8ce996f812543ce10eed", size = 315796, upload-time = "2025-01-20T02:42:34.931Z" },
]

[[package]]
name = "imageio-ffmpeg"
version = "0.6.0"
source = { registry = "https://pypi.org/simple" }
sdist = { url = "https://files.pythonhosted.org/packages/44/bd/c3343c721f2a1b0c9fc71c1aebf1966a3b7f08c2eea8ed5437a2865611d6/imageio_ffmpeg-0.6.0.tar.gz", hash = "sha256:e2556bed8e005564a9f925bb7afa4002d82770d6b08825078b7697ab88ba1755", size = 25210, upload-time = "2025-01-16T21:34:32.747Z" }
wheels = [
    { url = "https://files.pythonhosted.org/packages/da/58/87ef68ac83f4c7690961bce288fd8e382bc5f1513860fc7f90a9c1c1c6bf/imageio_ffmpeg-0.6.0-py3-none-macosx_10_9_intel.macosx_10_9_x86_64.whl", hash = "sha256:9d2baaf867088508d4a3458e61eeb30e945c4ad8016025545f66c4b5aaef0a61", size = 24932969, upload-time = "2025-01-16T21:34:20.464Z" },
    { url = "https://files.pythonhosted.org/packages/40/5c/f3d8a657d362cc93b81aab8feda487317da5b5d31c0e1fdfd5e986e55d17/imageio_ffmpeg-0.6.0-py3-none-macosx_11_0_arm64.whl", hash = "sha256:b1ae3173414b5fc5f538a726c4e48ea97edc0d2cdc11f103afee655c463fa742", size = 21113891, upload-time = "2025-01-16T21:34:00.277Z" },
    { url = "https://files.pythonhosted.org/packages/33/e7/1925bfbc563c39c1d2e82501d8372734a5c725e53ac3b31b4c2d081e895b/imageio_ffmpeg-0.6.0-py3-none-manylinux2014_aarch64.whl", hash = "sha256:1d47bebd83d2c5fc770720d211855f208af8a596c82d17730aa51e815cdee6dc", size = 25632706, upload-time = "2025-01-16T21:33:53.475Z" },
    { url = "https://files.pythonhosted.org/packages/a0/2d/43c8522a2038e9d0e7dbdf3a61195ecc31ca576fb1527a528c877e87d973/imageio_ffmpeg-0.6.0-py3-none-manylinux2014_x86_64.whl", hash = "sha256:c7e46fcec401dd990405049d2e2f475e2b397779df2519b544b8aab515195282", size = 29498237, upload-time = "2025-01-16T21:34:13.726Z" },
    { url = "https://files.pythonhosted.org/packages/a0/13/59da54728351883c3c1d9fca1710ab8eee82c7beba585df8f25ca925f08f/imageio_ffmpeg-0.6.0-py3-none-win32.whl", hash = "sha256:196faa79366b4a82f95c0f4053191d2013f4714a715780f0ad2a68ff37483cc2", size = 19652251, upload-time = "2025-01-16T21:34:06.812Z" },
    { url = "https://files.pythonhosted.org/packages/2c/c6/fa760e12a2483469e2bf5058c5faff664acf66cadb4df2ad6205b016a73d/imageio_ffmpeg-0.6.0-py3-none-win_amd64.whl", hash = "sha256:02fa47c83703c37df6bfe4896aab339013f62bf02c5ebf2dce6da56af04ffc0a", size = 31246824, upload-time = "2025-01-16T21:34:28.6Z" },
]

[[package]]
name = "importlib-resources"
version = "6.5.2"
source = { registry = "https://pypi.org/simple" }
sdist = { url = "https://files.pythonhosted.org/packages/cf/8c/f834fbf984f691b4f7ff60f50b514cc3de5cc08abfc3295564dd89c5e2e7/importlib_resources-6.5.2.tar.gz", hash = "sha256:185f87adef5bcc288449d98fb4fba07cea78bc036455dd44c5fc4a2fe78fed2c", size = 44693, upload-time = "2025-01-03T18:51:56.698Z" }
wheels = [
    { url = "https://files.pythonhosted.org/packages/a4/ed/1f1afb2e9e7f38a545d628f864d562a5ae64fe6f7a10e28ffb9b185b4e89/importlib_resources-6.5.2-py3-none-any.whl", hash = "sha256:789cfdc3ed28c78b67a06acb8126751ced69a3d5f79c095a98298cd8a760ccec", size = 37461, upload-time = "2025-01-03T18:51:54.306Z" },
]

[[package]]
name = "iniconfig"
version = "2.1.0"
source = { registry = "https://pypi.org/simple" }
sdist = { url = "https://files.pythonhosted.org/packages/f2/97/ebf4da567aa6827c909642694d71c9fcf53e5b504f2d96afea02718862f3/iniconfig-2.1.0.tar.gz", hash = "sha256:3abbd2e30b36733fee78f9c7f7308f2d0050e88f0087fd25c2645f63c773e1c7", size = 4793, upload-time = "2025-03-19T20:09:59.721Z" }
wheels = [
    { url = "https://files.pythonhosted.org/packages/2c/e1/e6716421ea10d38022b952c159d5161ca1193197fb744506875fbb87ea7b/iniconfig-2.1.0-py3-none-any.whl", hash = "sha256:9deba5723312380e77435581c6bf4935c94cbfab9b1ed33ef8d238ea168eb760", size = 6050, upload-time = "2025-03-19T20:10:01.071Z" },
]

[[package]]
name = "ipykernel"
version = "6.29.5"
source = { registry = "https://pypi.org/simple" }
dependencies = [
    { name = "appnope", marker = "sys_platform == 'darwin'" },
    { name = "comm" },
    { name = "debugpy" },
    { name = "ipython" },
    { name = "jupyter-client" },
    { name = "jupyter-core" },
    { name = "matplotlib-inline" },
    { name = "nest-asyncio" },
    { name = "packaging" },
    { name = "psutil" },
    { name = "pyzmq" },
    { name = "tornado" },
    { name = "traitlets" },
]
sdist = { url = "https://files.pythonhosted.org/packages/e9/5c/67594cb0c7055dc50814b21731c22a601101ea3b1b50a9a1b090e11f5d0f/ipykernel-6.29.5.tar.gz", hash = "sha256:f093a22c4a40f8828f8e330a9c297cb93dcab13bd9678ded6de8e5cf81c56215", size = 163367, upload-time = "2024-07-01T14:07:22.543Z" }
wheels = [
    { url = "https://files.pythonhosted.org/packages/94/5c/368ae6c01c7628438358e6d337c19b05425727fbb221d2a3c4303c372f42/ipykernel-6.29.5-py3-none-any.whl", hash = "sha256:afdb66ba5aa354b09b91379bac28ae4afebbb30e8b39510c9690afb7a10421b5", size = 117173, upload-time = "2024-07-01T14:07:19.603Z" },
]

[[package]]
name = "ipython"
version = "8.36.0"
source = { registry = "https://pypi.org/simple" }
dependencies = [
    { name = "colorama", marker = "sys_platform == 'win32'" },
    { name = "decorator" },
    { name = "exceptiongroup" },
    { name = "jedi" },
    { name = "matplotlib-inline" },
    { name = "pexpect", marker = "sys_platform != 'emscripten' and sys_platform != 'win32'" },
    { name = "prompt-toolkit" },
    { name = "pygments" },
    { name = "stack-data" },
    { name = "traitlets" },
    { name = "typing-extensions" },
]
sdist = { url = "https://files.pythonhosted.org/packages/a2/9f/d9a73710df947b7804bd9d93509463fb3a89e0ddc99c9fcc67279cddbeb6/ipython-8.36.0.tar.gz", hash = "sha256:24658e9fe5c5c819455043235ba59cfffded4a35936eefceceab6b192f7092ff", size = 5604997, upload-time = "2025-04-25T18:03:38.031Z" }
wheels = [
    { url = "https://files.pythonhosted.org/packages/d6/d7/c1c9f371790b3a181e343c4815a361e5a0cc7d90ef6642d64ba5d05de289/ipython-8.36.0-py3-none-any.whl", hash = "sha256:12b913914d010dcffa2711505ec8be4bf0180742d97f1e5175e51f22086428c1", size = 831074, upload-time = "2025-04-25T18:03:34.951Z" },
]

[[package]]
name = "jedi"
version = "0.19.2"
source = { registry = "https://pypi.org/simple" }
dependencies = [
    { name = "parso" },
]
sdist = { url = "https://files.pythonhosted.org/packages/72/3a/79a912fbd4d8dd6fbb02bf69afd3bb72cf0c729bb3063c6f4498603db17a/jedi-0.19.2.tar.gz", hash = "sha256:4770dc3de41bde3966b02eb84fbcf557fb33cce26ad23da12c742fb50ecb11f0", size = 1231287, upload-time = "2024-11-11T01:41:42.873Z" }
wheels = [
    { url = "https://files.pythonhosted.org/packages/c0/5a/9cac0c82afec3d09ccd97c8b6502d48f165f9124db81b4bcb90b4af974ee/jedi-0.19.2-py2.py3-none-any.whl", hash = "sha256:a8ef22bde8490f57fe5c7681a3c83cb58874daf72b4784de3cce5b6ef6edb5b9", size = 1572278, upload-time = "2024-11-11T01:41:40.175Z" },
]

[[package]]
name = "jinja2"
version = "3.1.6"
source = { registry = "https://pypi.org/simple" }
dependencies = [
    { name = "markupsafe" },
]
sdist = { url = "https://files.pythonhosted.org/packages/df/bf/f7da0350254c0ed7c72f3e33cef02e048281fec7ecec5f032d4aac52226b/jinja2-3.1.6.tar.gz", hash = "sha256:0137fb05990d35f1275a587e9aee6d56da821fc83491a0fb838183be43f66d6d", size = 245115, upload-time = "2025-03-05T20:05:02.478Z" }
wheels = [
    { url = "https://files.pythonhosted.org/packages/62/a1/3d680cbfd5f4b8f15abc1d571870c5fc3e594bb582bc3b64ea099db13e56/jinja2-3.1.6-py3-none-any.whl", hash = "sha256:85ece4451f492d0c13c5dd7c13a64681a86afae63a5f347908daf103ce6d2f67", size = 134899, upload-time = "2025-03-05T20:05:00.369Z" },
]

[[package]]
name = "joblib"
version = "1.5.0"
source = { registry = "https://pypi.org/simple" }
sdist = { url = "https://files.pythonhosted.org/packages/30/08/8bd4a0250247861420a040b33ccf42f43c426ac91d99405374ef117e5872/joblib-1.5.0.tar.gz", hash = "sha256:d8757f955389a3dd7a23152e43bc297c2e0c2d3060056dad0feefc88a06939b5", size = 330234, upload-time = "2025-05-03T21:09:39.553Z" }
wheels = [
    { url = "https://files.pythonhosted.org/packages/da/d3/13ee227a148af1c693654932b8b0b02ed64af5e1f7406d56b088b57574cd/joblib-1.5.0-py3-none-any.whl", hash = "sha256:206144b320246485b712fc8cc51f017de58225fa8b414a1fe1764a7231aca491", size = 307682, upload-time = "2025-05-03T21:09:37.892Z" },
]

[[package]]
name = "jupyter-client"
version = "8.6.3"
source = { registry = "https://pypi.org/simple" }
dependencies = [
    { name = "jupyter-core" },
    { name = "python-dateutil" },
    { name = "pyzmq" },
    { name = "tornado" },
    { name = "traitlets" },
]
sdist = { url = "https://files.pythonhosted.org/packages/71/22/bf9f12fdaeae18019a468b68952a60fe6dbab5d67cd2a103cac7659b41ca/jupyter_client-8.6.3.tar.gz", hash = "sha256:35b3a0947c4a6e9d589eb97d7d4cd5e90f910ee73101611f01283732bd6d9419", size = 342019, upload-time = "2024-09-17T10:44:17.613Z" }
wheels = [
    { url = "https://files.pythonhosted.org/packages/11/85/b0394e0b6fcccd2c1eeefc230978a6f8cb0c5df1e4cd3e7625735a0d7d1e/jupyter_client-8.6.3-py3-none-any.whl", hash = "sha256:e8a19cc986cc45905ac3362915f410f3af85424b4c0905e94fa5f2cb08e8f23f", size = 106105, upload-time = "2024-09-17T10:44:15.218Z" },
]

[[package]]
name = "jupyter-core"
version = "5.7.2"
source = { registry = "https://pypi.org/simple" }
dependencies = [
    { name = "platformdirs" },
    { name = "pywin32", marker = "platform_python_implementation != 'PyPy' and sys_platform == 'win32'" },
    { name = "traitlets" },
]
sdist = { url = "https://files.pythonhosted.org/packages/00/11/b56381fa6c3f4cc5d2cf54a7dbf98ad9aa0b339ef7a601d6053538b079a7/jupyter_core-5.7.2.tar.gz", hash = "sha256:aa5f8d32bbf6b431ac830496da7392035d6f61b4f54872f15c4bd2a9c3f536d9", size = 87629, upload-time = "2024-03-12T12:37:35.652Z" }
wheels = [
    { url = "https://files.pythonhosted.org/packages/c9/fb/108ecd1fe961941959ad0ee4e12ee7b8b1477247f30b1fdfd83ceaf017f0/jupyter_core-5.7.2-py3-none-any.whl", hash = "sha256:4f7315d2f6b4bcf2e3e7cb6e46772eba760ae459cd1f59d29eb57b0a01bd7409", size = 28965, upload-time = "2024-03-12T12:37:32.36Z" },
]

[[package]]
name = "kiwisolver"
version = "1.4.8"
source = { registry = "https://pypi.org/simple" }
sdist = { url = "https://files.pythonhosted.org/packages/82/59/7c91426a8ac292e1cdd53a63b6d9439abd573c875c3f92c146767dd33faf/kiwisolver-1.4.8.tar.gz", hash = "sha256:23d5f023bdc8c7e54eb65f03ca5d5bb25b601eac4d7f1a042888a1f45237987e", size = 97538, upload-time = "2024-12-24T18:30:51.519Z" }
wheels = [
    { url = "https://files.pythonhosted.org/packages/47/5f/4d8e9e852d98ecd26cdf8eaf7ed8bc33174033bba5e07001b289f07308fd/kiwisolver-1.4.8-cp310-cp310-macosx_10_9_universal2.whl", hash = "sha256:88c6f252f6816a73b1f8c904f7bbe02fd67c09a69f7cb8a0eecdbf5ce78e63db", size = 124623, upload-time = "2024-12-24T18:28:17.687Z" },
    { url = "https://files.pythonhosted.org/packages/1d/70/7f5af2a18a76fe92ea14675f8bd88ce53ee79e37900fa5f1a1d8e0b42998/kiwisolver-1.4.8-cp310-cp310-macosx_10_9_x86_64.whl", hash = "sha256:c72941acb7b67138f35b879bbe85be0f6c6a70cab78fe3ef6db9c024d9223e5b", size = 66720, upload-time = "2024-12-24T18:28:19.158Z" },
    { url = "https://files.pythonhosted.org/packages/c6/13/e15f804a142353aefd089fadc8f1d985561a15358c97aca27b0979cb0785/kiwisolver-1.4.8-cp310-cp310-macosx_11_0_arm64.whl", hash = "sha256:ce2cf1e5688edcb727fdf7cd1bbd0b6416758996826a8be1d958f91880d0809d", size = 65413, upload-time = "2024-12-24T18:28:20.064Z" },
    { url = "https://files.pythonhosted.org/packages/ce/6d/67d36c4d2054e83fb875c6b59d0809d5c530de8148846b1370475eeeece9/kiwisolver-1.4.8-cp310-cp310-manylinux_2_12_i686.manylinux2010_i686.whl", hash = "sha256:c8bf637892dc6e6aad2bc6d4d69d08764166e5e3f69d469e55427b6ac001b19d", size = 1650826, upload-time = "2024-12-24T18:28:21.203Z" },
    { url = "https://files.pythonhosted.org/packages/de/c6/7b9bb8044e150d4d1558423a1568e4f227193662a02231064e3824f37e0a/kiwisolver-1.4.8-cp310-cp310-manylinux_2_12_x86_64.manylinux2010_x86_64.whl", hash = "sha256:034d2c891f76bd3edbdb3ea11140d8510dca675443da7304205a2eaa45d8334c", size = 1628231, upload-time = "2024-12-24T18:28:23.851Z" },
    { url = "https://files.pythonhosted.org/packages/b6/38/ad10d437563063eaaedbe2c3540a71101fc7fb07a7e71f855e93ea4de605/kiwisolver-1.4.8-cp310-cp310-manylinux_2_17_aarch64.manylinux2014_aarch64.whl", hash = "sha256:d47b28d1dfe0793d5e96bce90835e17edf9a499b53969b03c6c47ea5985844c3", size = 1408938, upload-time = "2024-12-24T18:28:26.687Z" },
    { url = "https://files.pythonhosted.org/packages/52/ce/c0106b3bd7f9e665c5f5bc1e07cc95b5dabd4e08e3dad42dbe2faad467e7/kiwisolver-1.4.8-cp310-cp310-manylinux_2_17_ppc64le.manylinux2014_ppc64le.whl", hash = "sha256:eb158fe28ca0c29f2260cca8c43005329ad58452c36f0edf298204de32a9a3ed", size = 1422799, upload-time = "2024-12-24T18:28:30.538Z" },
    { url = "https://files.pythonhosted.org/packages/d0/87/efb704b1d75dc9758087ba374c0f23d3254505edaedd09cf9d247f7878b9/kiwisolver-1.4.8-cp310-cp310-manylinux_2_17_s390x.manylinux2014_s390x.whl", hash = "sha256:d5536185fce131780ebd809f8e623bf4030ce1b161353166c49a3c74c287897f", size = 1354362, upload-time = "2024-12-24T18:28:32.943Z" },
    { url = "https://files.pythonhosted.org/packages/eb/b3/fd760dc214ec9a8f208b99e42e8f0130ff4b384eca8b29dd0efc62052176/kiwisolver-1.4.8-cp310-cp310-musllinux_1_2_aarch64.whl", hash = "sha256:369b75d40abedc1da2c1f4de13f3482cb99e3237b38726710f4a793432b1c5ff", size = 2222695, upload-time = "2024-12-24T18:28:35.641Z" },
    { url = "https://files.pythonhosted.org/packages/a2/09/a27fb36cca3fc01700687cc45dae7a6a5f8eeb5f657b9f710f788748e10d/kiwisolver-1.4.8-cp310-cp310-musllinux_1_2_i686.whl", hash = "sha256:641f2ddf9358c80faa22e22eb4c9f54bd3f0e442e038728f500e3b978d00aa7d", size = 2370802, upload-time = "2024-12-24T18:28:38.357Z" },
    { url = "https://files.pythonhosted.org/packages/3d/c3/ba0a0346db35fe4dc1f2f2cf8b99362fbb922d7562e5f911f7ce7a7b60fa/kiwisolver-1.4.8-cp310-cp310-musllinux_1_2_ppc64le.whl", hash = "sha256:d561d2d8883e0819445cfe58d7ddd673e4015c3c57261d7bdcd3710d0d14005c", size = 2334646, upload-time = "2024-12-24T18:28:40.941Z" },
    { url = "https://files.pythonhosted.org/packages/41/52/942cf69e562f5ed253ac67d5c92a693745f0bed3c81f49fc0cbebe4d6b00/kiwisolver-1.4.8-cp310-cp310-musllinux_1_2_s390x.whl", hash = "sha256:1732e065704b47c9afca7ffa272f845300a4eb959276bf6970dc07265e73b605", size = 2467260, upload-time = "2024-12-24T18:28:42.273Z" },
    { url = "https://files.pythonhosted.org/packages/32/26/2d9668f30d8a494b0411d4d7d4ea1345ba12deb6a75274d58dd6ea01e951/kiwisolver-1.4.8-cp310-cp310-musllinux_1_2_x86_64.whl", hash = "sha256:bcb1ebc3547619c3b58a39e2448af089ea2ef44b37988caf432447374941574e", size = 2288633, upload-time = "2024-12-24T18:28:44.87Z" },
    { url = "https://files.pythonhosted.org/packages/98/99/0dd05071654aa44fe5d5e350729961e7bb535372935a45ac89a8924316e6/kiwisolver-1.4.8-cp310-cp310-win_amd64.whl", hash = "sha256:89c107041f7b27844179ea9c85d6da275aa55ecf28413e87624d033cf1f6b751", size = 71885, upload-time = "2024-12-24T18:28:47.346Z" },
    { url = "https://files.pythonhosted.org/packages/6c/fc/822e532262a97442989335394d441cd1d0448c2e46d26d3e04efca84df22/kiwisolver-1.4.8-cp310-cp310-win_arm64.whl", hash = "sha256:b5773efa2be9eb9fcf5415ea3ab70fc785d598729fd6057bea38d539ead28271", size = 65175, upload-time = "2024-12-24T18:28:49.651Z" },
    { url = "https://files.pythonhosted.org/packages/1f/f9/ae81c47a43e33b93b0a9819cac6723257f5da2a5a60daf46aa5c7226ea85/kiwisolver-1.4.8-pp310-pypy310_pp73-macosx_10_15_x86_64.whl", hash = "sha256:e7a019419b7b510f0f7c9dceff8c5eae2392037eae483a7f9162625233802b0a", size = 60403, upload-time = "2024-12-24T18:30:41.372Z" },
    { url = "https://files.pythonhosted.org/packages/58/ca/f92b5cb6f4ce0c1ebfcfe3e2e42b96917e16f7090e45b21102941924f18f/kiwisolver-1.4.8-pp310-pypy310_pp73-macosx_11_0_arm64.whl", hash = "sha256:286b18e86682fd2217a48fc6be6b0f20c1d0ed10958d8dc53453ad58d7be0bf8", size = 58657, upload-time = "2024-12-24T18:30:42.392Z" },
    { url = "https://files.pythonhosted.org/packages/80/28/ae0240f732f0484d3a4dc885d055653c47144bdf59b670aae0ec3c65a7c8/kiwisolver-1.4.8-pp310-pypy310_pp73-manylinux_2_12_i686.manylinux2010_i686.manylinux_2_17_i686.manylinux2014_i686.whl", hash = "sha256:4191ee8dfd0be1c3666ccbac178c5a05d5f8d689bbe3fc92f3c4abec817f8fe0", size = 84948, upload-time = "2024-12-24T18:30:44.703Z" },
    { url = "https://files.pythonhosted.org/packages/5d/eb/78d50346c51db22c7203c1611f9b513075f35c4e0e4877c5dde378d66043/kiwisolver-1.4.8-pp310-pypy310_pp73-manylinux_2_17_aarch64.manylinux2014_aarch64.whl", hash = "sha256:7cd2785b9391f2873ad46088ed7599a6a71e762e1ea33e87514b1a441ed1da1c", size = 81186, upload-time = "2024-12-24T18:30:45.654Z" },
    { url = "https://files.pythonhosted.org/packages/43/f8/7259f18c77adca88d5f64f9a522792e178b2691f3748817a8750c2d216ef/kiwisolver-1.4.8-pp310-pypy310_pp73-manylinux_2_17_x86_64.manylinux2014_x86_64.whl", hash = "sha256:c07b29089b7ba090b6f1a669f1411f27221c3662b3a1b7010e67b59bb5a6f10b", size = 80279, upload-time = "2024-12-24T18:30:47.951Z" },
    { url = "https://files.pythonhosted.org/packages/3a/1d/50ad811d1c5dae091e4cf046beba925bcae0a610e79ae4c538f996f63ed5/kiwisolver-1.4.8-pp310-pypy310_pp73-win_amd64.whl", hash = "sha256:65ea09a5a3faadd59c2ce96dc7bf0f364986a315949dc6374f04396b0d60e09b", size = 71762, upload-time = "2024-12-24T18:30:48.903Z" },
]

[[package]]
name = "labml"
version = "0.4.168"
source = { registry = "https://pypi.org/simple" }
dependencies = [
    { name = "gitpython" },
    { name = "numpy" },
    { name = "pyyaml" },
]
sdist = { url = "https://files.pythonhosted.org/packages/f2/ac/0493d0004c933c193f253020d61e837384e85f328b8dfbda81b1f2410444/labml-0.4.168.tar.gz", hash = "sha256:cde0ccd79bfb1438a131c2380b3f0b22e80d19840cf9ca9f68eacd21a4f354c7", size = 96287, upload-time = "2023-09-10T04:21:00.283Z" }
wheels = [
    { url = "https://files.pythonhosted.org/packages/5e/4b/67da2ed871f9375a42497148d17b54545a2ed2977aa6359e1c73c1fa4090/labml-0.4.168-py3-none-any.whl", hash = "sha256:acdc15e612495aad5e020ce8b88a42a7145410bee080a7e02014394ec8fcd8c8", size = 130990, upload-time = "2023-09-10T04:20:57.376Z" },
]

[[package]]
name = "labml-helpers"
version = "0.4.89"
source = { registry = "https://pypi.org/simple" }
dependencies = [
    { name = "labml" },
    { name = "torch" },
]
sdist = { url = "https://files.pythonhosted.org/packages/3c/b4/57cf5b85dc346cec4d7c8de84076eff7f1c0ab544edd09cd18dddbaafcfa/labml-helpers-0.4.89.tar.gz", hash = "sha256:fc15721b21180d4f26eb628e8bcf660b87177f576338ae9b6ccfc4f7fc8735ed", size = 15808, upload-time = "2022-08-15T03:14:32.757Z" }
wheels = [
    { url = "https://files.pythonhosted.org/packages/db/b8/1cf040cedd25abb3be234703d75b1e1a34435dec2f73d2f16880511d8735/labml_helpers-0.4.89-py3-none-any.whl", hash = "sha256:9f93d4d6e8c322bd0e1802358087058b4be07aac058076466e9b8714bc47f505", size = 24942, upload-time = "2022-08-15T03:14:30.639Z" },
]

[[package]]
name = "labml-nn"
version = "0.4.137"
source = { registry = "https://pypi.org/simple" }
dependencies = [
    { name = "einops" },
    { name = "fairscale" },
    { name = "labml" },
    { name = "labml-helpers" },
    { name = "numpy" },
    { name = "torch" },
    { name = "torchtext" },
    { name = "torchvision" },
]
sdist = { url = "https://files.pythonhosted.org/packages/f2/05/b026334bfce4072b061bd7775bd7eefa1ab3386f116cd8ad9bec3ec7afa4/labml-nn-0.4.137.tar.gz", hash = "sha256:8369f2c129829e49bd14a0919260a6ea38453fa1caa5aaf991fa11c38bac482c", size = 316607, upload-time = "2024-08-24T09:06:47.707Z" }
wheels = [
    { url = "https://files.pythonhosted.org/packages/dd/55/3e8e1415f07cab7ffcab38cece074c9026168721d52bda44c2dc9fec8f35/labml_nn-0.4.137-py3-none-any.whl", hash = "sha256:6f03605a939dfe162dbd50de984e6d84c52c9e72c29973594e571f5426b50100", size = 443932, upload-time = "2024-08-24T09:06:45.226Z" },
]

[[package]]
name = "lxml"
version = "5.4.0"
source = { registry = "https://pypi.org/simple" }
sdist = { url = "https://files.pythonhosted.org/packages/76/3d/14e82fc7c8fb1b7761f7e748fd47e2ec8276d137b6acfe5a4bb73853e08f/lxml-5.4.0.tar.gz", hash = "sha256:d12832e1dbea4be280b22fd0ea7c9b87f0d8fc51ba06e92dc62d52f804f78ebd", size = 3679479, upload-time = "2025-04-23T01:50:29.322Z" }
wheels = [
    { url = "https://files.pythonhosted.org/packages/f5/1f/a3b6b74a451ceb84b471caa75c934d2430a4d84395d38ef201d539f38cd1/lxml-5.4.0-cp310-cp310-macosx_10_9_universal2.whl", hash = "sha256:e7bc6df34d42322c5289e37e9971d6ed114e3776b45fa879f734bded9d1fea9c", size = 8076838, upload-time = "2025-04-23T01:44:29.325Z" },
    { url = "https://files.pythonhosted.org/packages/36/af/a567a55b3e47135b4d1f05a1118c24529104c003f95851374b3748139dc1/lxml-5.4.0-cp310-cp310-macosx_10_9_x86_64.whl", hash = "sha256:6854f8bd8a1536f8a1d9a3655e6354faa6406621cf857dc27b681b69860645c7", size = 4381827, upload-time = "2025-04-23T01:44:33.345Z" },
    { url = "https://files.pythonhosted.org/packages/50/ba/4ee47d24c675932b3eb5b6de77d0f623c2db6dc466e7a1f199792c5e3e3a/lxml-5.4.0-cp310-cp310-manylinux_2_12_i686.manylinux2010_i686.manylinux_2_17_i686.manylinux2014_i686.whl", hash = "sha256:696ea9e87442467819ac22394ca36cb3d01848dad1be6fac3fb612d3bd5a12cf", size = 5204098, upload-time = "2025-04-23T01:44:35.809Z" },
    { url = "https://files.pythonhosted.org/packages/f2/0f/b4db6dfebfefe3abafe360f42a3d471881687fd449a0b86b70f1f2683438/lxml-5.4.0-cp310-cp310-manylinux_2_17_aarch64.manylinux2014_aarch64.whl", hash = "sha256:6ef80aeac414f33c24b3815ecd560cee272786c3adfa5f31316d8b349bfade28", size = 4930261, upload-time = "2025-04-23T01:44:38.271Z" },
    { url = "https://files.pythonhosted.org/packages/0b/1f/0bb1bae1ce056910f8db81c6aba80fec0e46c98d77c0f59298c70cd362a3/lxml-5.4.0-cp310-cp310-manylinux_2_17_ppc64le.manylinux2014_ppc64le.whl", hash = "sha256:3b9c2754cef6963f3408ab381ea55f47dabc6f78f4b8ebb0f0b25cf1ac1f7609", size = 5529621, upload-time = "2025-04-23T01:44:40.921Z" },
    { url = "https://files.pythonhosted.org/packages/21/f5/e7b66a533fc4a1e7fa63dd22a1ab2ec4d10319b909211181e1ab3e539295/lxml-5.4.0-cp310-cp310-manylinux_2_17_s390x.manylinux2014_s390x.whl", hash = "sha256:7a62cc23d754bb449d63ff35334acc9f5c02e6dae830d78dab4dd12b78a524f4", size = 4983231, upload-time = "2025-04-23T01:44:43.871Z" },
    { url = "https://files.pythonhosted.org/packages/11/39/a38244b669c2d95a6a101a84d3c85ba921fea827e9e5483e93168bf1ccb2/lxml-5.4.0-cp310-cp310-manylinux_2_17_x86_64.manylinux2014_x86_64.whl", hash = "sha256:8f82125bc7203c5ae8633a7d5d20bcfdff0ba33e436e4ab0abc026a53a8960b7", size = 5084279, upload-time = "2025-04-23T01:44:46.632Z" },
    { url = "https://files.pythonhosted.org/packages/db/64/48cac242347a09a07740d6cee7b7fd4663d5c1abd65f2e3c60420e231b27/lxml-5.4.0-cp310-cp310-manylinux_2_28_aarch64.whl", hash = "sha256:b67319b4aef1a6c56576ff544b67a2a6fbd7eaee485b241cabf53115e8908b8f", size = 4927405, upload-time = "2025-04-23T01:44:49.843Z" },
    { url = "https://files.pythonhosted.org/packages/98/89/97442835fbb01d80b72374f9594fe44f01817d203fa056e9906128a5d896/lxml-5.4.0-cp310-cp310-manylinux_2_28_ppc64le.whl", hash = "sha256:a8ef956fce64c8551221f395ba21d0724fed6b9b6242ca4f2f7beb4ce2f41997", size = 5550169, upload-time = "2025-04-23T01:44:52.791Z" },
    { url = "https://files.pythonhosted.org/packages/f1/97/164ca398ee654eb21f29c6b582685c6c6b9d62d5213abc9b8380278e9c0a/lxml-5.4.0-cp310-cp310-manylinux_2_28_s390x.whl", hash = "sha256:0a01ce7d8479dce84fc03324e3b0c9c90b1ece9a9bb6a1b6c9025e7e4520e78c", size = 5062691, upload-time = "2025-04-23T01:44:56.108Z" },
    { url = "https://files.pythonhosted.org/packages/d0/bc/712b96823d7feb53482d2e4f59c090fb18ec7b0d0b476f353b3085893cda/lxml-5.4.0-cp310-cp310-manylinux_2_28_x86_64.whl", hash = "sha256:91505d3ddebf268bb1588eb0f63821f738d20e1e7f05d3c647a5ca900288760b", size = 5133503, upload-time = "2025-04-23T01:44:59.222Z" },
    { url = "https://files.pythonhosted.org/packages/d4/55/a62a39e8f9da2a8b6002603475e3c57c870cd9c95fd4b94d4d9ac9036055/lxml-5.4.0-cp310-cp310-musllinux_1_2_aarch64.whl", hash = "sha256:a3bcdde35d82ff385f4ede021df801b5c4a5bcdfb61ea87caabcebfc4945dc1b", size = 4999346, upload-time = "2025-04-23T01:45:02.088Z" },
    { url = "https://files.pythonhosted.org/packages/ea/47/a393728ae001b92bb1a9e095e570bf71ec7f7fbae7688a4792222e56e5b9/lxml-5.4.0-cp310-cp310-musllinux_1_2_ppc64le.whl", hash = "sha256:aea7c06667b987787c7d1f5e1dfcd70419b711cdb47d6b4bb4ad4b76777a0563", size = 5627139, upload-time = "2025-04-23T01:45:04.582Z" },
    { url = "https://files.pythonhosted.org/packages/5e/5f/9dcaaad037c3e642a7ea64b479aa082968de46dd67a8293c541742b6c9db/lxml-5.4.0-cp310-cp310-musllinux_1_2_s390x.whl", hash = "sha256:a7fb111eef4d05909b82152721a59c1b14d0f365e2be4c742a473c5d7372f4f5", size = 5465609, upload-time = "2025-04-23T01:45:07.649Z" },
    { url = "https://files.pythonhosted.org/packages/a7/0a/ebcae89edf27e61c45023005171d0ba95cb414ee41c045ae4caf1b8487fd/lxml-5.4.0-cp310-cp310-musllinux_1_2_x86_64.whl", hash = "sha256:43d549b876ce64aa18b2328faff70f5877f8c6dede415f80a2f799d31644d776", size = 5192285, upload-time = "2025-04-23T01:45:10.456Z" },
    { url = "https://files.pythonhosted.org/packages/42/ad/cc8140ca99add7d85c92db8b2354638ed6d5cc0e917b21d36039cb15a238/lxml-5.4.0-cp310-cp310-win32.whl", hash = "sha256:75133890e40d229d6c5837b0312abbe5bac1c342452cf0e12523477cd3aa21e7", size = 3477507, upload-time = "2025-04-23T01:45:12.474Z" },
    { url = "https://files.pythonhosted.org/packages/e9/39/597ce090da1097d2aabd2f9ef42187a6c9c8546d67c419ce61b88b336c85/lxml-5.4.0-cp310-cp310-win_amd64.whl", hash = "sha256:de5b4e1088523e2b6f730d0509a9a813355b7f5659d70eb4f319c76beea2e250", size = 3805104, upload-time = "2025-04-23T01:45:15.104Z" },
    { url = "https://files.pythonhosted.org/packages/c6/b0/e4d1cbb8c078bc4ae44de9c6a79fec4e2b4151b1b4d50af71d799e76b177/lxml-5.4.0-pp310-pypy310_pp73-macosx_10_15_x86_64.whl", hash = "sha256:1b717b00a71b901b4667226bba282dd462c42ccf618ade12f9ba3674e1fabc55", size = 3892319, upload-time = "2025-04-23T01:49:22.069Z" },
    { url = "https://files.pythonhosted.org/packages/5b/aa/e2bdefba40d815059bcb60b371a36fbfcce970a935370e1b367ba1cc8f74/lxml-5.4.0-pp310-pypy310_pp73-manylinux_2_17_aarch64.manylinux2014_aarch64.whl", hash = "sha256:27a9ded0f0b52098ff89dd4c418325b987feed2ea5cc86e8860b0f844285d740", size = 4211614, upload-time = "2025-04-23T01:49:24.599Z" },
    { url = "https://files.pythonhosted.org/packages/3c/5f/91ff89d1e092e7cfdd8453a939436ac116db0a665e7f4be0cd8e65c7dc5a/lxml-5.4.0-pp310-pypy310_pp73-manylinux_2_17_x86_64.manylinux2014_x86_64.whl", hash = "sha256:4b7ce10634113651d6f383aa712a194179dcd496bd8c41e191cec2099fa09de5", size = 4306273, upload-time = "2025-04-23T01:49:27.355Z" },
    { url = "https://files.pythonhosted.org/packages/be/7c/8c3f15df2ca534589717bfd19d1e3482167801caedfa4d90a575facf68a6/lxml-5.4.0-pp310-pypy310_pp73-manylinux_2_28_aarch64.whl", hash = "sha256:53370c26500d22b45182f98847243efb518d268374a9570409d2e2276232fd37", size = 4208552, upload-time = "2025-04-23T01:49:29.949Z" },
    { url = "https://files.pythonhosted.org/packages/7d/d8/9567afb1665f64d73fc54eb904e418d1138d7f011ed00647121b4dd60b38/lxml-5.4.0-pp310-pypy310_pp73-manylinux_2_28_x86_64.whl", hash = "sha256:c6364038c519dffdbe07e3cf42e6a7f8b90c275d4d1617a69bb59734c1a2d571", size = 4331091, upload-time = "2025-04-23T01:49:32.842Z" },
    { url = "https://files.pythonhosted.org/packages/f1/ab/fdbbd91d8d82bf1a723ba88ec3e3d76c022b53c391b0c13cad441cdb8f9e/lxml-5.4.0-pp310-pypy310_pp73-win_amd64.whl", hash = "sha256:b12cb6527599808ada9eb2cd6e0e7d3d8f13fe7bbb01c6311255a15ded4c7ab4", size = 3487862, upload-time = "2025-04-23T01:49:36.296Z" },
]

[[package]]
name = "markupsafe"
version = "3.0.2"
source = { registry = "https://pypi.org/simple" }
sdist = { url = "https://files.pythonhosted.org/packages/b2/97/5d42485e71dfc078108a86d6de8fa46db44a1a9295e89c5d6d4a06e23a62/markupsafe-3.0.2.tar.gz", hash = "sha256:ee55d3edf80167e48ea11a923c7386f4669df67d7994554387f84e7d8b0a2bf0", size = 20537, upload-time = "2024-10-18T15:21:54.129Z" }
wheels = [
    { url = "https://files.pythonhosted.org/packages/04/90/d08277ce111dd22f77149fd1a5d4653eeb3b3eaacbdfcbae5afb2600eebd/MarkupSafe-3.0.2-cp310-cp310-macosx_10_9_universal2.whl", hash = "sha256:7e94c425039cde14257288fd61dcfb01963e658efbc0ff54f5306b06054700f8", size = 14357, upload-time = "2024-10-18T15:20:51.44Z" },
    { url = "https://files.pythonhosted.org/packages/04/e1/6e2194baeae0bca1fae6629dc0cbbb968d4d941469cbab11a3872edff374/MarkupSafe-3.0.2-cp310-cp310-macosx_11_0_arm64.whl", hash = "sha256:9e2d922824181480953426608b81967de705c3cef4d1af983af849d7bd619158", size = 12393, upload-time = "2024-10-18T15:20:52.426Z" },
    { url = "https://files.pythonhosted.org/packages/1d/69/35fa85a8ece0a437493dc61ce0bb6d459dcba482c34197e3efc829aa357f/MarkupSafe-3.0.2-cp310-cp310-manylinux_2_17_aarch64.manylinux2014_aarch64.whl", hash = "sha256:38a9ef736c01fccdd6600705b09dc574584b89bea478200c5fbf112a6b0d5579", size = 21732, upload-time = "2024-10-18T15:20:53.578Z" },
    { url = "https://files.pythonhosted.org/packages/22/35/137da042dfb4720b638d2937c38a9c2df83fe32d20e8c8f3185dbfef05f7/MarkupSafe-3.0.2-cp310-cp310-manylinux_2_17_x86_64.manylinux2014_x86_64.whl", hash = "sha256:bbcb445fa71794da8f178f0f6d66789a28d7319071af7a496d4d507ed566270d", size = 20866, upload-time = "2024-10-18T15:20:55.06Z" },
    { url = "https://files.pythonhosted.org/packages/29/28/6d029a903727a1b62edb51863232152fd335d602def598dade38996887f0/MarkupSafe-3.0.2-cp310-cp310-manylinux_2_5_i686.manylinux1_i686.manylinux_2_17_i686.manylinux2014_i686.whl", hash = "sha256:57cb5a3cf367aeb1d316576250f65edec5bb3be939e9247ae594b4bcbc317dfb", size = 20964, upload-time = "2024-10-18T15:20:55.906Z" },
    { url = "https://files.pythonhosted.org/packages/cc/cd/07438f95f83e8bc028279909d9c9bd39e24149b0d60053a97b2bc4f8aa51/MarkupSafe-3.0.2-cp310-cp310-musllinux_1_2_aarch64.whl", hash = "sha256:3809ede931876f5b2ec92eef964286840ed3540dadf803dd570c3b7e13141a3b", size = 21977, upload-time = "2024-10-18T15:20:57.189Z" },
    { url = "https://files.pythonhosted.org/packages/29/01/84b57395b4cc062f9c4c55ce0df7d3108ca32397299d9df00fedd9117d3d/MarkupSafe-3.0.2-cp310-cp310-musllinux_1_2_i686.whl", hash = "sha256:e07c3764494e3776c602c1e78e298937c3315ccc9043ead7e685b7f2b8d47b3c", size = 21366, upload-time = "2024-10-18T15:20:58.235Z" },
    { url = "https://files.pythonhosted.org/packages/bd/6e/61ebf08d8940553afff20d1fb1ba7294b6f8d279df9fd0c0db911b4bbcfd/MarkupSafe-3.0.2-cp310-cp310-musllinux_1_2_x86_64.whl", hash = "sha256:b424c77b206d63d500bcb69fa55ed8d0e6a3774056bdc4839fc9298a7edca171", size = 21091, upload-time = "2024-10-18T15:20:59.235Z" },
    { url = "https://files.pythonhosted.org/packages/11/23/ffbf53694e8c94ebd1e7e491de185124277964344733c45481f32ede2499/MarkupSafe-3.0.2-cp310-cp310-win32.whl", hash = "sha256:fcabf5ff6eea076f859677f5f0b6b5c1a51e70a376b0579e0eadef8db48c6b50", size = 15065, upload-time = "2024-10-18T15:21:00.307Z" },
    { url = "https://files.pythonhosted.org/packages/44/06/e7175d06dd6e9172d4a69a72592cb3f7a996a9c396eee29082826449bbc3/MarkupSafe-3.0.2-cp310-cp310-win_amd64.whl", hash = "sha256:6af100e168aa82a50e186c82875a5893c5597a0c1ccdb0d8b40240b1f28b969a", size = 15514, upload-time = "2024-10-18T15:21:01.122Z" },
]

[[package]]
name = "matplotlib"
version = "3.10.1"
source = { registry = "https://pypi.org/simple" }
dependencies = [
    { name = "contourpy" },
    { name = "cycler" },
    { name = "fonttools" },
    { name = "kiwisolver" },
    { name = "numpy" },
    { name = "packaging" },
    { name = "pillow" },
    { name = "pyparsing" },
    { name = "python-dateutil" },
]
sdist = { url = "https://files.pythonhosted.org/packages/2f/08/b89867ecea2e305f408fbb417139a8dd941ecf7b23a2e02157c36da546f0/matplotlib-3.10.1.tar.gz", hash = "sha256:e8d2d0e3881b129268585bf4765ad3ee73a4591d77b9a18c214ac7e3a79fb2ba", size = 36743335, upload-time = "2025-02-27T19:19:51.038Z" }
wheels = [
    { url = "https://files.pythonhosted.org/packages/ee/b1/f70e27cf1cd76ce2a5e1aa5579d05afe3236052c6d9b9a96325bc823a17e/matplotlib-3.10.1-cp310-cp310-macosx_10_12_x86_64.whl", hash = "sha256:ff2ae14910be903f4a24afdbb6d7d3a6c44da210fc7d42790b87aeac92238a16", size = 8163654, upload-time = "2025-02-27T19:18:10.961Z" },
    { url = "https://files.pythonhosted.org/packages/26/af/5ec3d4636106718bb62503a03297125d4514f98fe818461bd9e6b9d116e4/matplotlib-3.10.1-cp310-cp310-macosx_11_0_arm64.whl", hash = "sha256:0721a3fd3d5756ed593220a8b86808a36c5031fce489adb5b31ee6dbb47dd5b2", size = 8037943, upload-time = "2025-02-27T19:18:16.742Z" },
    { url = "https://files.pythonhosted.org/packages/a1/3d/07f9003a71b698b848c9925d05979ffa94a75cd25d1a587202f0bb58aa81/matplotlib-3.10.1-cp310-cp310-manylinux_2_17_aarch64.manylinux2014_aarch64.whl", hash = "sha256:d0673b4b8f131890eb3a1ad058d6e065fb3c6e71f160089b65f8515373394698", size = 8449510, upload-time = "2025-02-27T19:18:19.56Z" },
    { url = "https://files.pythonhosted.org/packages/12/87/9472d4513ff83b7cd864311821793ab72234fa201ab77310ec1b585d27e2/matplotlib-3.10.1-cp310-cp310-manylinux_2_17_x86_64.manylinux2014_x86_64.whl", hash = "sha256:8e875b95ac59a7908978fe307ecdbdd9a26af7fa0f33f474a27fcf8c99f64a19", size = 8586585, upload-time = "2025-02-27T19:18:25.61Z" },
    { url = "https://files.pythonhosted.org/packages/31/9e/fe74d237d2963adae8608faeb21f778cf246dbbf4746cef87cffbc82c4b6/matplotlib-3.10.1-cp310-cp310-musllinux_1_2_x86_64.whl", hash = "sha256:2589659ea30726284c6c91037216f64a506a9822f8e50592d48ac16a2f29e044", size = 9397911, upload-time = "2025-02-27T19:18:28.914Z" },
    { url = "https://files.pythonhosted.org/packages/b6/1b/025d3e59e8a4281ab463162ad7d072575354a1916aba81b6a11507dfc524/matplotlib-3.10.1-cp310-cp310-win_amd64.whl", hash = "sha256:a97ff127f295817bc34517255c9db6e71de8eddaab7f837b7d341dee9f2f587f", size = 8052998, upload-time = "2025-02-27T19:18:31.518Z" },
    { url = "https://files.pythonhosted.org/packages/c8/f6/10adb696d8cbeed2ab4c2e26ecf1c80dd3847bbf3891f4a0c362e0e08a5a/matplotlib-3.10.1-pp310-pypy310_pp73-macosx_10_15_x86_64.whl", hash = "sha256:648406f1899f9a818cef8c0231b44dcfc4ff36f167101c3fd1c9151f24220fdc", size = 8158685, upload-time = "2025-02-27T19:19:41.535Z" },
    { url = "https://files.pythonhosted.org/packages/3f/84/0603d917406072763e7f9bb37747d3d74d7ecd4b943a8c947cc3ae1cf7af/matplotlib-3.10.1-pp310-pypy310_pp73-macosx_11_0_arm64.whl", hash = "sha256:02582304e352f40520727984a5a18f37e8187861f954fea9be7ef06569cf85b4", size = 8035491, upload-time = "2025-02-27T19:19:44.186Z" },
    { url = "https://files.pythonhosted.org/packages/fd/7d/6a8b31dd07ed856b3eae001c9129670ef75c4698fa1c2a6ac9f00a4a7054/matplotlib-3.10.1-pp310-pypy310_pp73-manylinux_2_17_x86_64.manylinux2014_x86_64.whl", hash = "sha256:d3809916157ba871bcdd33d3493acd7fe3037db5daa917ca6e77975a94cef779", size = 8590087, upload-time = "2025-02-27T19:19:46.709Z" },
]

[[package]]
name = "matplotlib-inline"
version = "0.1.7"
source = { registry = "https://pypi.org/simple" }
dependencies = [
    { name = "traitlets" },
]
sdist = { url = "https://files.pythonhosted.org/packages/99/5b/a36a337438a14116b16480db471ad061c36c3694df7c2084a0da7ba538b7/matplotlib_inline-0.1.7.tar.gz", hash = "sha256:8423b23ec666be3d16e16b60bdd8ac4e86e840ebd1dd11a30b9f117f2fa0ab90", size = 8159, upload-time = "2024-04-15T13:44:44.803Z" }
wheels = [
    { url = "https://files.pythonhosted.org/packages/8f/8e/9ad090d3553c280a8060fbf6e24dc1c0c29704ee7d1c372f0c174aa59285/matplotlib_inline-0.1.7-py3-none-any.whl", hash = "sha256:df192d39a4ff8f21b1895d72e6a13f5fcc5099f00fa84384e0ea28c2cc0653ca", size = 9899, upload-time = "2024-04-15T13:44:43.265Z" },
]

[[package]]
name = "moviepy"
version = "1.0.3"
source = { registry = "https://pypi.org/simple" }
dependencies = [
    { name = "decorator" },
    { name = "imageio" },
    { name = "imageio-ffmpeg" },
    { name = "numpy" },
    { name = "proglog" },
    { name = "requests" },
    { name = "tqdm" },
]
sdist = { url = "https://files.pythonhosted.org/packages/18/54/01a8c4e35c75ca9724d19a7e4de9dc23f0ceb8769102c7de056113af61c3/moviepy-1.0.3.tar.gz", hash = "sha256:2884e35d1788077db3ff89e763c5ba7bfddbd7ae9108c9bc809e7ba58fa433f5", size = 388311, upload-time = "2020-05-07T16:27:46.856Z" }

[[package]]
name = "mpmath"
version = "1.3.0"
source = { registry = "https://pypi.org/simple" }
sdist = { url = "https://files.pythonhosted.org/packages/e0/47/dd32fa426cc72114383ac549964eecb20ecfd886d1e5ccf5340b55b02f57/mpmath-1.3.0.tar.gz", hash = "sha256:7a28eb2a9774d00c7bc92411c19a89209d5da7c4c9a9e227be8330a23a25b91f", size = 508106, upload-time = "2023-03-07T16:47:11.061Z" }
wheels = [
    { url = "https://files.pythonhosted.org/packages/43/e3/7d92a15f894aa0c9c4b49b8ee9ac9850d6e63b03c9c32c0367a13ae62209/mpmath-1.3.0-py3-none-any.whl", hash = "sha256:a0b2b9fe80bbcd81a6647ff13108738cfb482d481d826cc0e02f5b35e5c88d2c", size = 536198, upload-time = "2023-03-07T16:47:09.197Z" },
]

[[package]]
name = "nest-asyncio"
version = "1.6.0"
source = { registry = "https://pypi.org/simple" }
sdist = { url = "https://files.pythonhosted.org/packages/83/f8/51569ac65d696c8ecbee95938f89d4abf00f47d58d48f6fbabfe8f0baefe/nest_asyncio-1.6.0.tar.gz", hash = "sha256:6f172d5449aca15afd6c646851f4e31e02c598d553a667e38cafa997cfec55fe", size = 7418, upload-time = "2024-01-21T14:25:19.227Z" }
wheels = [
    { url = "https://files.pythonhosted.org/packages/a0/c4/c2971a3ba4c6103a3d10c4b0f24f461ddc027f0f09763220cf35ca1401b3/nest_asyncio-1.6.0-py3-none-any.whl", hash = "sha256:87af6efd6b5e897c81050477ef65c62e2b2f35d51703cae01aff2905b1852e1c", size = 5195, upload-time = "2024-01-21T14:25:17.223Z" },
]

[[package]]
name = "networkx"
version = "3.4.2"
source = { registry = "https://pypi.org/simple" }
sdist = { url = "https://files.pythonhosted.org/packages/fd/1d/06475e1cd5264c0b870ea2cc6fdb3e37177c1e565c43f56ff17a10e3937f/networkx-3.4.2.tar.gz", hash = "sha256:307c3669428c5362aab27c8a1260aa8f47c4e91d3891f48be0141738d8d053e1", size = 2151368, upload-time = "2024-10-21T12:39:38.695Z" }
wheels = [
    { url = "https://files.pythonhosted.org/packages/b9/54/dd730b32ea14ea797530a4479b2ed46a6fb250f682a9cfb997e968bf0261/networkx-3.4.2-py3-none-any.whl", hash = "sha256:df5d4365b724cf81b8c6a7312509d0c22386097011ad1abe274afd5e9d3bbc5f", size = 1723263, upload-time = "2024-10-21T12:39:36.247Z" },
]

[[package]]
name = "nibabel"
version = "5.3.2"
source = { registry = "https://pypi.org/simple" }
dependencies = [
    { name = "importlib-resources" },
    { name = "numpy" },
    { name = "packaging" },
    { name = "typing-extensions" },
]
sdist = { url = "https://files.pythonhosted.org/packages/d9/61/33036cb89f1ec1fedbc4039602345d830b27cbd8a5c7bf28c2e5b5de3ea2/nibabel-5.3.2.tar.gz", hash = "sha256:0bdca6503b1c784b446c745a4542367de7756cfba0d72143b91f9ffb78be569b", size = 4504842, upload-time = "2024-10-23T14:19:55.866Z" }
wheels = [
    { url = "https://files.pythonhosted.org/packages/43/b2/dc384197be44e2a640bb43311850e23c2c30f3b82ce7c8cdabbf0e53045e/nibabel-5.3.2-py3-none-any.whl", hash = "sha256:52970a5a8a53b1b55249cba4d9bcfaa8cc57e3e5af35a29d7352237e8680a6f8", size = 3293839, upload-time = "2024-10-23T14:19:52.65Z" },
]

[[package]]
name = "nilearn"
version = "0.11.1"
source = { registry = "https://pypi.org/simple" }
dependencies = [
    { name = "joblib" },
    { name = "lxml" },
    { name = "nibabel" },
    { name = "numpy" },
    { name = "packaging" },
    { name = "pandas" },
    { name = "requests" },
    { name = "scikit-learn" },
    { name = "scipy" },
]
sdist = { url = "https://files.pythonhosted.org/packages/bf/da/99933b75f89288bc356e8ad7096af3d1ae7e59db6891ba7fb8e9c71ee994/nilearn-0.11.1.tar.gz", hash = "sha256:a01df08fc6c8ded3cd6fb7a211634603ad46a6df780504b6d05222c2e7a972fe", size = 12481586, upload-time = "2024-12-23T09:28:21.726Z" }
wheels = [
    { url = "https://files.pythonhosted.org/packages/44/61/cccfbc8df9559fc9f44a940cccd99f02c1f1ec9992291a89e3eb3cdafe25/nilearn-0.11.1-py3-none-any.whl", hash = "sha256:8446fc815034affe56dcf3c6e74caf6749b421a859347adc302c331138ea37e9", size = 10478884, upload-time = "2024-12-23T09:28:14.635Z" },
]

[[package]]
name = "numpy"
version = "1.23.5"
source = { registry = "https://pypi.org/simple" }
sdist = { url = "https://files.pythonhosted.org/packages/42/38/775b43da55fa7473015eddc9a819571517d9a271a9f8134f68fb9be2f212/numpy-1.23.5.tar.gz", hash = "sha256:1b1766d6f397c18153d40015ddfc79ddb715cabadc04d2d228d4e5a8bc4ded1a", size = 10731755, upload-time = "2022-11-20T01:31:41.068Z" }
wheels = [
    { url = "https://files.pythonhosted.org/packages/0f/ae/dad4b8e7c65494cbbd1c063de114efaf9acd0f5f6171f044f0d4b6299787/numpy-1.23.5-cp310-cp310-macosx_10_9_x86_64.whl", hash = "sha256:9c88793f78fca17da0145455f0d7826bcb9f37da4764af27ac945488116efe63", size = 18118138, upload-time = "2022-11-20T01:21:22.661Z" },
    { url = "https://files.pythonhosted.org/packages/4d/39/d33202cc56c21123a50c6d5e160d00c18ff685ab864dbd4bf80dd40a7af9/numpy-1.23.5-cp310-cp310-macosx_11_0_arm64.whl", hash = "sha256:e9f4c4e51567b616be64e05d517c79a8a22f3606499941d97bb76f2ca59f982d", size = 13350465, upload-time = "2022-11-20T01:21:43.839Z" },
    { url = "https://files.pythonhosted.org/packages/67/6b/d7c93d458d16464da9b3f560a20c363a19e242ebbb019bd1e1d797523851/numpy-1.23.5-cp310-cp310-manylinux_2_17_aarch64.manylinux2014_aarch64.whl", hash = "sha256:7903ba8ab592b82014713c491f6c5d3a1cde5b4a3bf116404e08f5b52f6daf43", size = 13946528, upload-time = "2022-11-20T01:22:04.839Z" },
    { url = "https://files.pythonhosted.org/packages/e4/f3/679b3a042a127de0d7c84874913c3e23bb84646eb3bc6ecab3f8c872edc9/numpy-1.23.5-cp310-cp310-manylinux_2_17_x86_64.manylinux2014_x86_64.whl", hash = "sha256:5e05b1c973a9f858c74367553e236f287e749465f773328c8ef31abe18f691e1", size = 17059657, upload-time = "2022-11-20T01:22:30.262Z" },
    { url = "https://files.pythonhosted.org/packages/af/92/8efba008b9bda66456a1844a0e133dc76c08c5fb68c67a674f046211db29/numpy-1.23.5-cp310-cp310-win32.whl", hash = "sha256:522e26bbf6377e4d76403826ed689c295b0b238f46c28a7251ab94716da0b280", size = 12197097, upload-time = "2022-11-20T01:22:49.117Z" },
    { url = "https://files.pythonhosted.org/packages/6a/03/ae6c3c307f9c5c7516de3df3e764ebb1de33e54e197f0370992138433ef4/numpy-1.23.5-cp310-cp310-win_amd64.whl", hash = "sha256:dbee87b469018961d1ad79b1a5d50c0ae850000b639bcb1b694e9981083243b6", size = 14647128, upload-time = "2022-11-20T01:23:11.326Z" },
]

[[package]]
name = "nvidia-cublas-cu12"
version = "12.6.4.1"
source = { registry = "https://pypi.org/simple" }
wheels = [
    { url = "https://files.pythonhosted.org/packages/af/eb/ff4b8c503fa1f1796679dce648854d58751982426e4e4b37d6fce49d259c/nvidia_cublas_cu12-12.6.4.1-py3-none-manylinux2014_x86_64.manylinux_2_17_x86_64.whl", hash = "sha256:08ed2686e9875d01b58e3cb379c6896df8e76c75e0d4a7f7dace3d7b6d9ef8eb", size = 393138322, upload-time = "2024-11-20T17:40:25.65Z" },
]

[[package]]
name = "nvidia-cuda-cupti-cu12"
version = "12.6.80"
source = { registry = "https://pypi.org/simple" }
wheels = [
    { url = "https://files.pythonhosted.org/packages/49/60/7b6497946d74bcf1de852a21824d63baad12cd417db4195fc1bfe59db953/nvidia_cuda_cupti_cu12-12.6.80-py3-none-manylinux2014_x86_64.manylinux_2_17_x86_64.whl", hash = "sha256:6768bad6cab4f19e8292125e5f1ac8aa7d1718704012a0e3272a6f61c4bce132", size = 8917980, upload-time = "2024-11-20T17:36:04.019Z" },
    { url = "https://files.pythonhosted.org/packages/a5/24/120ee57b218d9952c379d1e026c4479c9ece9997a4fb46303611ee48f038/nvidia_cuda_cupti_cu12-12.6.80-py3-none-manylinux2014_x86_64.whl", hash = "sha256:a3eff6cdfcc6a4c35db968a06fcadb061cbc7d6dde548609a941ff8701b98b73", size = 8917972, upload-time = "2024-10-01T16:58:06.036Z" },
]

[[package]]
name = "nvidia-cuda-nvrtc-cu12"
version = "12.6.77"
source = { registry = "https://pypi.org/simple" }
wheels = [
    { url = "https://files.pythonhosted.org/packages/75/2e/46030320b5a80661e88039f59060d1790298b4718944a65a7f2aeda3d9e9/nvidia_cuda_nvrtc_cu12-12.6.77-py3-none-manylinux2014_x86_64.whl", hash = "sha256:35b0cc6ee3a9636d5409133e79273ce1f3fd087abb0532d2d2e8fff1fe9efc53", size = 23650380, upload-time = "2024-10-01T17:00:14.643Z" },
]

[[package]]
name = "nvidia-cuda-runtime-cu12"
version = "12.6.77"
source = { registry = "https://pypi.org/simple" }
wheels = [
    { url = "https://files.pythonhosted.org/packages/e1/23/e717c5ac26d26cf39a27fbc076240fad2e3b817e5889d671b67f4f9f49c5/nvidia_cuda_runtime_cu12-12.6.77-py3-none-manylinux2014_x86_64.manylinux_2_17_x86_64.whl", hash = "sha256:ba3b56a4f896141e25e19ab287cd71e52a6a0f4b29d0d31609f60e3b4d5219b7", size = 897690, upload-time = "2024-11-20T17:35:30.697Z" },
    { url = "https://files.pythonhosted.org/packages/f0/62/65c05e161eeddbafeca24dc461f47de550d9fa8a7e04eb213e32b55cfd99/nvidia_cuda_runtime_cu12-12.6.77-py3-none-manylinux2014_x86_64.whl", hash = "sha256:a84d15d5e1da416dd4774cb42edf5e954a3e60cc945698dc1d5be02321c44dc8", size = 897678, upload-time = "2024-10-01T16:57:33.821Z" },
]

[[package]]
name = "nvidia-cudnn-cu12"
version = "9.5.1.17"
source = { registry = "https://pypi.org/simple" }
dependencies = [
    { name = "nvidia-cublas-cu12" },
]
wheels = [
    { url = "https://files.pythonhosted.org/packages/2a/78/4535c9c7f859a64781e43c969a3a7e84c54634e319a996d43ef32ce46f83/nvidia_cudnn_cu12-9.5.1.17-py3-none-manylinux_2_28_x86_64.whl", hash = "sha256:30ac3869f6db17d170e0e556dd6cc5eee02647abc31ca856634d5a40f82c15b2", size = 570988386, upload-time = "2024-10-25T19:54:26.39Z" },
]

[[package]]
name = "nvidia-cufft-cu12"
version = "11.3.0.4"
source = { registry = "https://pypi.org/simple" }
dependencies = [
    { name = "nvidia-nvjitlink-cu12" },
]
wheels = [
    { url = "https://files.pythonhosted.org/packages/8f/16/73727675941ab8e6ffd86ca3a4b7b47065edcca7a997920b831f8147c99d/nvidia_cufft_cu12-11.3.0.4-py3-none-manylinux2014_x86_64.manylinux_2_17_x86_64.whl", hash = "sha256:ccba62eb9cef5559abd5e0d54ceed2d9934030f51163df018532142a8ec533e5", size = 200221632, upload-time = "2024-11-20T17:41:32.357Z" },
    { url = "https://files.pythonhosted.org/packages/60/de/99ec247a07ea40c969d904fc14f3a356b3e2a704121675b75c366b694ee1/nvidia_cufft_cu12-11.3.0.4-py3-none-manylinux2014_x86_64.whl", hash = "sha256:768160ac89f6f7b459bee747e8d175dbf53619cfe74b2a5636264163138013ca", size = 200221622, upload-time = "2024-10-01T17:03:58.79Z" },
]

[[package]]
name = "nvidia-cufile-cu12"
version = "1.11.1.6"
source = { registry = "https://pypi.org/simple" }
wheels = [
    { url = "https://files.pythonhosted.org/packages/b2/66/cc9876340ac68ae71b15c743ddb13f8b30d5244af344ec8322b449e35426/nvidia_cufile_cu12-1.11.1.6-py3-none-manylinux2014_x86_64.manylinux_2_17_x86_64.whl", hash = "sha256:cc23469d1c7e52ce6c1d55253273d32c565dd22068647f3aa59b3c6b005bf159", size = 1142103, upload-time = "2024-11-20T17:42:11.83Z" },
]

[[package]]
name = "nvidia-curand-cu12"
version = "10.3.7.77"
source = { registry = "https://pypi.org/simple" }
wheels = [
    { url = "https://files.pythonhosted.org/packages/73/1b/44a01c4e70933637c93e6e1a8063d1e998b50213a6b65ac5a9169c47e98e/nvidia_curand_cu12-10.3.7.77-py3-none-manylinux2014_x86_64.manylinux_2_17_x86_64.whl", hash = "sha256:a42cd1344297f70b9e39a1e4f467a4e1c10f1da54ff7a85c12197f6c652c8bdf", size = 56279010, upload-time = "2024-11-20T17:42:50.958Z" },
    { url = "https://files.pythonhosted.org/packages/4a/aa/2c7ff0b5ee02eaef890c0ce7d4f74bc30901871c5e45dee1ae6d0083cd80/nvidia_curand_cu12-10.3.7.77-py3-none-manylinux2014_x86_64.whl", hash = "sha256:99f1a32f1ac2bd134897fc7a203f779303261268a65762a623bf30cc9fe79117", size = 56279000, upload-time = "2024-10-01T17:04:45.274Z" },
]

[[package]]
name = "nvidia-cusolver-cu12"
version = "11.7.1.2"
source = { registry = "https://pypi.org/simple" }
dependencies = [
    { name = "nvidia-cublas-cu12" },
    { name = "nvidia-cusparse-cu12" },
    { name = "nvidia-nvjitlink-cu12" },
]
wheels = [
    { url = "https://files.pythonhosted.org/packages/f0/6e/c2cf12c9ff8b872e92b4a5740701e51ff17689c4d726fca91875b07f655d/nvidia_cusolver_cu12-11.7.1.2-py3-none-manylinux2014_x86_64.manylinux_2_17_x86_64.whl", hash = "sha256:e9e49843a7707e42022babb9bcfa33c29857a93b88020c4e4434656a655b698c", size = 158229790, upload-time = "2024-11-20T17:43:43.211Z" },
    { url = "https://files.pythonhosted.org/packages/9f/81/baba53585da791d043c10084cf9553e074548408e04ae884cfe9193bd484/nvidia_cusolver_cu12-11.7.1.2-py3-none-manylinux2014_x86_64.whl", hash = "sha256:6cf28f17f64107a0c4d7802be5ff5537b2130bfc112f25d5a30df227058ca0e6", size = 158229780, upload-time = "2024-10-01T17:05:39.875Z" },
]

[[package]]
name = "nvidia-cusparse-cu12"
version = "12.5.4.2"
source = { registry = "https://pypi.org/simple" }
dependencies = [
    { name = "nvidia-nvjitlink-cu12" },
]
wheels = [
    { url = "https://files.pythonhosted.org/packages/06/1e/b8b7c2f4099a37b96af5c9bb158632ea9e5d9d27d7391d7eb8fc45236674/nvidia_cusparse_cu12-12.5.4.2-py3-none-manylinux2014_x86_64.manylinux_2_17_x86_64.whl", hash = "sha256:7556d9eca156e18184b94947ade0fba5bb47d69cec46bf8660fd2c71a4b48b73", size = 216561367, upload-time = "2024-11-20T17:44:54.824Z" },
    { url = "https://files.pythonhosted.org/packages/43/ac/64c4316ba163e8217a99680c7605f779accffc6a4bcd0c778c12948d3707/nvidia_cusparse_cu12-12.5.4.2-py3-none-manylinux2014_x86_64.whl", hash = "sha256:23749a6571191a215cb74d1cdbff4a86e7b19f1200c071b3fcf844a5bea23a2f", size = 216561357, upload-time = "2024-10-01T17:06:29.861Z" },
]

[[package]]
name = "nvidia-cusparselt-cu12"
version = "0.6.3"
source = { registry = "https://pypi.org/simple" }
wheels = [
    { url = "https://files.pythonhosted.org/packages/3b/9a/72ef35b399b0e183bc2e8f6f558036922d453c4d8237dab26c666a04244b/nvidia_cusparselt_cu12-0.6.3-py3-none-manylinux2014_x86_64.whl", hash = "sha256:e5c8a26c36445dd2e6812f1177978a24e2d37cacce7e090f297a688d1ec44f46", size = 156785796, upload-time = "2024-10-15T21:29:17.709Z" },
]

[[package]]
name = "nvidia-nccl-cu12"
version = "2.26.2"
source = { registry = "https://pypi.org/simple" }
wheels = [
    { url = "https://files.pythonhosted.org/packages/67/ca/f42388aed0fddd64ade7493dbba36e1f534d4e6fdbdd355c6a90030ae028/nvidia_nccl_cu12-2.26.2-py3-none-manylinux2014_x86_64.manylinux_2_17_x86_64.whl", hash = "sha256:694cf3879a206553cc9d7dbda76b13efaf610fdb70a50cba303de1b0d1530ac6", size = 201319755, upload-time = "2025-03-13T00:29:55.296Z" },
]

[[package]]
name = "nvidia-nvjitlink-cu12"
version = "12.6.85"
source = { registry = "https://pypi.org/simple" }
wheels = [
    { url = "https://files.pythonhosted.org/packages/9d/d7/c5383e47c7e9bf1c99d5bd2a8c935af2b6d705ad831a7ec5c97db4d82f4f/nvidia_nvjitlink_cu12-12.6.85-py3-none-manylinux2010_x86_64.manylinux_2_12_x86_64.whl", hash = "sha256:eedc36df9e88b682efe4309aa16b5b4e78c2407eac59e8c10a6a47535164369a", size = 19744971, upload-time = "2024-11-20T17:46:53.366Z" },
]

[[package]]
name = "nvidia-nvtx-cu12"
version = "12.6.77"
source = { registry = "https://pypi.org/simple" }
wheels = [
    { url = "https://files.pythonhosted.org/packages/56/9a/fff8376f8e3d084cd1530e1ef7b879bb7d6d265620c95c1b322725c694f4/nvidia_nvtx_cu12-12.6.77-py3-none-manylinux2014_x86_64.manylinux_2_17_x86_64.whl", hash = "sha256:b90bed3df379fa79afbd21be8e04a0314336b8ae16768b58f2d34cb1d04cd7d2", size = 89276, upload-time = "2024-11-20T17:38:27.621Z" },
    { url = "https://files.pythonhosted.org/packages/9e/4e/0d0c945463719429b7bd21dece907ad0bde437a2ff12b9b12fee94722ab0/nvidia_nvtx_cu12-12.6.77-py3-none-manylinux2014_x86_64.whl", hash = "sha256:6574241a3ec5fdc9334353ab8c479fe75841dbe8f4532a8fc97ce63503330ba1", size = 89265, upload-time = "2024-10-01T17:00:38.172Z" },
]

[[package]]
name = "omegaconf"
version = "2.0.6"
source = { registry = "https://pypi.org/simple" }
dependencies = [
    { name = "pyyaml" },
    { name = "typing-extensions" },
]
sdist = { url = "https://files.pythonhosted.org/packages/87/d4/ef79d003e6c471ba95fdcddd58f67532d9c39b5fcf420aea199f3cc164e1/omegaconf-2.0.6.tar.gz", hash = "sha256:92ca535a788d21651bf4c2eaf5c1ca4c7a8003b2dab4a87cbb09109784268806", size = 83046, upload-time = "2021-01-19T22:10:54.523Z" }
wheels = [
    { url = "https://files.pythonhosted.org/packages/d0/eb/9d63ce09dd8aa85767c65668d5414958ea29648a0eec80a4a7d311ec2684/omegaconf-2.0.6-py3-none-any.whl", hash = "sha256:9e349fd76819b95b47aa628edea1ff83fed5b25108608abdd6c7fdca188e302a", size = 36834, upload-time = "2021-01-19T22:10:53.31Z" },
]

[[package]]
name = "packaging"
version = "25.0"
source = { registry = "https://pypi.org/simple" }
sdist = { url = "https://files.pythonhosted.org/packages/a1/d4/1fc4078c65507b51b96ca8f8c3ba19e6a61c8253c72794544580a7b6c24d/packaging-25.0.tar.gz", hash = "sha256:d443872c98d677bf60f6a1f2f8c1cb748e8fe762d2bf9d3148b5599295b0fc4f", size = 165727, upload-time = "2025-04-19T11:48:59.673Z" }
wheels = [
    { url = "https://files.pythonhosted.org/packages/20/12/38679034af332785aac8774540895e234f4d07f7545804097de4b666afd8/packaging-25.0-py3-none-any.whl", hash = "sha256:29572ef2b1f17581046b3a2227d5c611fb25ec70ca1ba8554b24b0e69331a484", size = 66469, upload-time = "2025-04-19T11:48:57.875Z" },
]

[[package]]
name = "pandas"
version = "2.2.3"
source = { registry = "https://pypi.org/simple" }
dependencies = [
    { name = "numpy" },
    { name = "python-dateutil" },
    { name = "pytz" },
    { name = "tzdata" },
]
sdist = { url = "https://files.pythonhosted.org/packages/9c/d6/9f8431bacc2e19dca897724cd097b1bb224a6ad5433784a44b587c7c13af/pandas-2.2.3.tar.gz", hash = "sha256:4f18ba62b61d7e192368b84517265a99b4d7ee8912f8708660fb4a366cc82667", size = 4399213, upload-time = "2024-09-20T13:10:04.827Z" }
wheels = [
    { url = "https://files.pythonhosted.org/packages/aa/70/c853aec59839bceed032d52010ff5f1b8d87dc3114b762e4ba2727661a3b/pandas-2.2.3-cp310-cp310-macosx_10_9_x86_64.whl", hash = "sha256:1948ddde24197a0f7add2bdc4ca83bf2b1ef84a1bc8ccffd95eda17fd836ecb5", size = 12580827, upload-time = "2024-09-20T13:08:42.347Z" },
    { url = "https://files.pythonhosted.org/packages/99/f2/c4527768739ffa4469b2b4fff05aa3768a478aed89a2f271a79a40eee984/pandas-2.2.3-cp310-cp310-macosx_11_0_arm64.whl", hash = "sha256:381175499d3802cde0eabbaf6324cce0c4f5d52ca6f8c377c29ad442f50f6348", size = 11303897, upload-time = "2024-09-20T13:08:45.807Z" },
    { url = "https://files.pythonhosted.org/packages/ed/12/86c1747ea27989d7a4064f806ce2bae2c6d575b950be087837bdfcabacc9/pandas-2.2.3-cp310-cp310-manylinux2014_aarch64.manylinux_2_17_aarch64.whl", hash = "sha256:d9c45366def9a3dd85a6454c0e7908f2b3b8e9c138f5dc38fed7ce720d8453ed", size = 66480908, upload-time = "2024-09-20T18:37:13.513Z" },
    { url = "https://files.pythonhosted.org/packages/44/50/7db2cd5e6373ae796f0ddad3675268c8d59fb6076e66f0c339d61cea886b/pandas-2.2.3-cp310-cp310-manylinux_2_17_x86_64.manylinux2014_x86_64.whl", hash = "sha256:86976a1c5b25ae3f8ccae3a5306e443569ee3c3faf444dfd0f41cda24667ad57", size = 13064210, upload-time = "2024-09-20T13:08:48.325Z" },
    { url = "https://files.pythonhosted.org/packages/61/61/a89015a6d5536cb0d6c3ba02cebed51a95538cf83472975275e28ebf7d0c/pandas-2.2.3-cp310-cp310-musllinux_1_2_aarch64.whl", hash = "sha256:b8661b0238a69d7aafe156b7fa86c44b881387509653fdf857bebc5e4008ad42", size = 16754292, upload-time = "2024-09-20T19:01:54.443Z" },
    { url = "https://files.pythonhosted.org/packages/ce/0d/4cc7b69ce37fac07645a94e1d4b0880b15999494372c1523508511b09e40/pandas-2.2.3-cp310-cp310-musllinux_1_2_x86_64.whl", hash = "sha256:37e0aced3e8f539eccf2e099f65cdb9c8aa85109b0be6e93e2baff94264bdc6f", size = 14416379, upload-time = "2024-09-20T13:08:50.882Z" },
    { url = "https://files.pythonhosted.org/packages/31/9e/6ebb433de864a6cd45716af52a4d7a8c3c9aaf3a98368e61db9e69e69a9c/pandas-2.2.3-cp310-cp310-win_amd64.whl", hash = "sha256:56534ce0746a58afaf7942ba4863e0ef81c9c50d3f0ae93e9497d6a41a057645", size = 11598471, upload-time = "2024-09-20T13:08:53.332Z" },
]

[[package]]
name = "parso"
version = "0.8.4"
source = { registry = "https://pypi.org/simple" }
sdist = { url = "https://files.pythonhosted.org/packages/66/94/68e2e17afaa9169cf6412ab0f28623903be73d1b32e208d9e8e541bb086d/parso-0.8.4.tar.gz", hash = "sha256:eb3a7b58240fb99099a345571deecc0f9540ea5f4dd2fe14c2a99d6b281ab92d", size = 400609, upload-time = "2024-04-05T09:43:55.897Z" }
wheels = [
    { url = "https://files.pythonhosted.org/packages/c6/ac/dac4a63f978e4dcb3c6d3a78c4d8e0192a113d288502a1216950c41b1027/parso-0.8.4-py2.py3-none-any.whl", hash = "sha256:a418670a20291dacd2dddc80c377c5c3791378ee1e8d12bffc35420643d43f18", size = 103650, upload-time = "2024-04-05T09:43:53.299Z" },
]

[[package]]
name = "pexpect"
version = "4.9.0"
source = { registry = "https://pypi.org/simple" }
dependencies = [
    { name = "ptyprocess" },
]
sdist = { url = "https://files.pythonhosted.org/packages/42/92/cc564bf6381ff43ce1f4d06852fc19a2f11d180f23dc32d9588bee2f149d/pexpect-4.9.0.tar.gz", hash = "sha256:ee7d41123f3c9911050ea2c2dac107568dc43b2d3b0c7557a33212c398ead30f", size = 166450, upload-time = "2023-11-25T09:07:26.339Z" }
wheels = [
    { url = "https://files.pythonhosted.org/packages/9e/c3/059298687310d527a58bb01f3b1965787ee3b40dce76752eda8b44e9a2c5/pexpect-4.9.0-py2.py3-none-any.whl", hash = "sha256:7236d1e080e4936be2dc3e326cec0af72acf9212a7e1d060210e70a47e253523", size = 63772, upload-time = "2023-11-25T06:56:14.81Z" },
]

[[package]]
name = "pillow"
version = "11.2.1"
source = { registry = "https://pypi.org/simple" }
sdist = { url = "https://files.pythonhosted.org/packages/af/cb/bb5c01fcd2a69335b86c22142b2bccfc3464087efb7fd382eee5ffc7fdf7/pillow-11.2.1.tar.gz", hash = "sha256:a64dd61998416367b7ef979b73d3a85853ba9bec4c2925f74e588879a58716b6", size = 47026707, upload-time = "2025-04-12T17:50:03.289Z" }
wheels = [
    { url = "https://files.pythonhosted.org/packages/0d/8b/b158ad57ed44d3cc54db8d68ad7c0a58b8fc0e4c7a3f995f9d62d5b464a1/pillow-11.2.1-cp310-cp310-macosx_10_10_x86_64.whl", hash = "sha256:d57a75d53922fc20c165016a20d9c44f73305e67c351bbc60d1adaf662e74047", size = 3198442, upload-time = "2025-04-12T17:47:10.666Z" },
    { url = "https://files.pythonhosted.org/packages/b1/f8/bb5d956142f86c2d6cc36704943fa761f2d2e4c48b7436fd0a85c20f1713/pillow-11.2.1-cp310-cp310-macosx_11_0_arm64.whl", hash = "sha256:127bf6ac4a5b58b3d32fc8289656f77f80567d65660bc46f72c0d77e6600cc95", size = 3030553, upload-time = "2025-04-12T17:47:13.153Z" },
    { url = "https://files.pythonhosted.org/packages/22/7f/0e413bb3e2aa797b9ca2c5c38cb2e2e45d88654e5b12da91ad446964cfae/pillow-11.2.1-cp310-cp310-manylinux_2_17_aarch64.manylinux2014_aarch64.whl", hash = "sha256:b4ba4be812c7a40280629e55ae0b14a0aafa150dd6451297562e1764808bbe61", size = 4405503, upload-time = "2025-04-12T17:47:15.36Z" },
    { url = "https://files.pythonhosted.org/packages/f3/b4/cc647f4d13f3eb837d3065824aa58b9bcf10821f029dc79955ee43f793bd/pillow-11.2.1-cp310-cp310-manylinux_2_17_x86_64.manylinux2014_x86_64.whl", hash = "sha256:c8bd62331e5032bc396a93609982a9ab6b411c05078a52f5fe3cc59234a3abd1", size = 4490648, upload-time = "2025-04-12T17:47:17.37Z" },
    { url = "https://files.pythonhosted.org/packages/c2/6f/240b772a3b35cdd7384166461567aa6713799b4e78d180c555bd284844ea/pillow-11.2.1-cp310-cp310-manylinux_2_28_aarch64.whl", hash = "sha256:562d11134c97a62fe3af29581f083033179f7ff435f78392565a1ad2d1c2c45c", size = 4508937, upload-time = "2025-04-12T17:47:19.066Z" },
    { url = "https://files.pythonhosted.org/packages/f3/5e/7ca9c815ade5fdca18853db86d812f2f188212792780208bdb37a0a6aef4/pillow-11.2.1-cp310-cp310-manylinux_2_28_x86_64.whl", hash = "sha256:c97209e85b5be259994eb5b69ff50c5d20cca0f458ef9abd835e262d9d88b39d", size = 4599802, upload-time = "2025-04-12T17:47:21.404Z" },
    { url = "https://files.pythonhosted.org/packages/02/81/c3d9d38ce0c4878a77245d4cf2c46d45a4ad0f93000227910a46caff52f3/pillow-11.2.1-cp310-cp310-musllinux_1_2_aarch64.whl", hash = "sha256:0c3e6d0f59171dfa2e25d7116217543310908dfa2770aa64b8f87605f8cacc97", size = 4576717, upload-time = "2025-04-12T17:47:23.571Z" },
    { url = "https://files.pythonhosted.org/packages/42/49/52b719b89ac7da3185b8d29c94d0e6aec8140059e3d8adcaa46da3751180/pillow-11.2.1-cp310-cp310-musllinux_1_2_x86_64.whl", hash = "sha256:cc1c3bc53befb6096b84165956e886b1729634a799e9d6329a0c512ab651e579", size = 4654874, upload-time = "2025-04-12T17:47:25.783Z" },
    { url = "https://files.pythonhosted.org/packages/5b/0b/ede75063ba6023798267023dc0d0401f13695d228194d2242d5a7ba2f964/pillow-11.2.1-cp310-cp310-win32.whl", hash = "sha256:312c77b7f07ab2139924d2639860e084ec2a13e72af54d4f08ac843a5fc9c79d", size = 2331717, upload-time = "2025-04-12T17:47:28.922Z" },
    { url = "https://files.pythonhosted.org/packages/ed/3c/9831da3edea527c2ed9a09f31a2c04e77cd705847f13b69ca60269eec370/pillow-11.2.1-cp310-cp310-win_amd64.whl", hash = "sha256:9bc7ae48b8057a611e5fe9f853baa88093b9a76303937449397899385da06fad", size = 2676204, upload-time = "2025-04-12T17:47:31.283Z" },
    { url = "https://files.pythonhosted.org/packages/01/97/1f66ff8a1503d8cbfc5bae4dc99d54c6ec1e22ad2b946241365320caabc2/pillow-11.2.1-cp310-cp310-win_arm64.whl", hash = "sha256:2728567e249cdd939f6cc3d1f049595c66e4187f3c34078cbc0a7d21c47482d2", size = 2414767, upload-time = "2025-04-12T17:47:34.655Z" },
    { url = "https://files.pythonhosted.org/packages/33/49/c8c21e4255b4f4a2c0c68ac18125d7f5460b109acc6dfdef1a24f9b960ef/pillow-11.2.1-pp310-pypy310_pp73-macosx_10_15_x86_64.whl", hash = "sha256:9b7b0d4fd2635f54ad82785d56bc0d94f147096493a79985d0ab57aedd563156", size = 3181727, upload-time = "2025-04-12T17:49:31.898Z" },
    { url = "https://files.pythonhosted.org/packages/6d/f1/f7255c0838f8c1ef6d55b625cfb286835c17e8136ce4351c5577d02c443b/pillow-11.2.1-pp310-pypy310_pp73-macosx_11_0_arm64.whl", hash = "sha256:aa442755e31c64037aa7c1cb186e0b369f8416c567381852c63444dd666fb772", size = 2999833, upload-time = "2025-04-12T17:49:34.2Z" },
    { url = "https://files.pythonhosted.org/packages/e2/57/9968114457bd131063da98d87790d080366218f64fa2943b65ac6739abb3/pillow-11.2.1-pp310-pypy310_pp73-manylinux_2_17_aarch64.manylinux2014_aarch64.whl", hash = "sha256:f0d3348c95b766f54b76116d53d4cb171b52992a1027e7ca50c81b43b9d9e363", size = 3437472, upload-time = "2025-04-12T17:49:36.294Z" },
    { url = "https://files.pythonhosted.org/packages/b2/1b/e35d8a158e21372ecc48aac9c453518cfe23907bb82f950d6e1c72811eb0/pillow-11.2.1-pp310-pypy310_pp73-manylinux_2_17_x86_64.manylinux2014_x86_64.whl", hash = "sha256:85d27ea4c889342f7e35f6d56e7e1cb345632ad592e8c51b693d7b7556043ce0", size = 3459976, upload-time = "2025-04-12T17:49:38.988Z" },
    { url = "https://files.pythonhosted.org/packages/26/da/2c11d03b765efff0ccc473f1c4186dc2770110464f2177efaed9cf6fae01/pillow-11.2.1-pp310-pypy310_pp73-manylinux_2_28_aarch64.whl", hash = "sha256:bf2c33d6791c598142f00c9c4c7d47f6476731c31081331664eb26d6ab583e01", size = 3527133, upload-time = "2025-04-12T17:49:40.985Z" },
    { url = "https://files.pythonhosted.org/packages/79/1a/4e85bd7cadf78412c2a3069249a09c32ef3323650fd3005c97cca7aa21df/pillow-11.2.1-pp310-pypy310_pp73-manylinux_2_28_x86_64.whl", hash = "sha256:e616e7154c37669fc1dfc14584f11e284e05d1c650e1c0f972f281c4ccc53193", size = 3571555, upload-time = "2025-04-12T17:49:42.964Z" },
    { url = "https://files.pythonhosted.org/packages/69/03/239939915216de1e95e0ce2334bf17a7870ae185eb390fab6d706aadbfc0/pillow-11.2.1-pp310-pypy310_pp73-win_amd64.whl", hash = "sha256:39ad2e0f424394e3aebc40168845fee52df1394a4673a6ee512d840d14ab3013", size = 2674713, upload-time = "2025-04-12T17:49:44.944Z" },
]

[[package]]
name = "platformdirs"
version = "4.3.7"
source = { registry = "https://pypi.org/simple" }
sdist = { url = "https://files.pythonhosted.org/packages/b6/2d/7d512a3913d60623e7eb945c6d1b4f0bddf1d0b7ada5225274c87e5b53d1/platformdirs-4.3.7.tar.gz", hash = "sha256:eb437d586b6a0986388f0d6f74aa0cde27b48d0e3d66843640bfb6bdcdb6e351", size = 21291, upload-time = "2025-03-19T20:36:10.989Z" }
wheels = [
    { url = "https://files.pythonhosted.org/packages/6d/45/59578566b3275b8fd9157885918fcd0c4d74162928a5310926887b856a51/platformdirs-4.3.7-py3-none-any.whl", hash = "sha256:a03875334331946f13c549dbd8f4bac7a13a50a895a0eb1e8c6a8ace80d40a94", size = 18499, upload-time = "2025-03-19T20:36:09.038Z" },
]

[[package]]
name = "pluggy"
version = "1.6.0"
source = { registry = "https://pypi.org/simple" }
sdist = { url = "https://files.pythonhosted.org/packages/f9/e2/3e91f31a7d2b083fe6ef3fa267035b518369d9511ffab804f839851d2779/pluggy-1.6.0.tar.gz", hash = "sha256:7dcc130b76258d33b90f61b658791dede3486c3e6bfb003ee5c9bfb396dd22f3", size = 69412, upload-time = "2025-05-15T12:30:07.975Z" }
wheels = [
    { url = "https://files.pythonhosted.org/packages/54/20/4d324d65cc6d9205fabedc306948156824eb9f0ee1633355a8f7ec5c66bf/pluggy-1.6.0-py3-none-any.whl", hash = "sha256:e920276dd6813095e9377c0bc5566d94c932c33b27a3e3945d8389c374dd4746", size = 20538, upload-time = "2025-05-15T12:30:06.134Z" },
]

[[package]]
name = "portalocker"
version = "3.2.0"
source = { registry = "https://pypi.org/simple" }
dependencies = [
    { name = "pywin32", marker = "sys_platform == 'win32'" },
]
sdist = { url = "https://files.pythonhosted.org/packages/5e/77/65b857a69ed876e1951e88aaba60f5ce6120c33703f7cb61a3c894b8c1b6/portalocker-3.2.0.tar.gz", hash = "sha256:1f3002956a54a8c3730586c5c77bf18fae4149e07eaf1c29fc3faf4d5a3f89ac", size = 95644, upload-time = "2025-06-14T13:20:40.03Z" }
wheels = [
    { url = "https://files.pythonhosted.org/packages/4b/a6/38c8e2f318bf67d338f4d629e93b0b4b9af331f455f0390ea8ce4a099b26/portalocker-3.2.0-py3-none-any.whl", hash = "sha256:3cdc5f565312224bc570c49337bd21428bba0ef363bbcf58b9ef4a9f11779968", size = 22424, upload-time = "2025-06-14T13:20:38.083Z" },
]

[[package]]
name = "proglog"
version = "0.1.12"
source = { registry = "https://pypi.org/simple" }
dependencies = [
    { name = "tqdm" },
]
sdist = { url = "https://files.pythonhosted.org/packages/c2/af/c108866c452eda1132f3d6b3cb6be2ae8430c97e9309f38ca9dbd430af37/proglog-0.1.12.tar.gz", hash = "sha256:361ee074721c277b89b75c061336cb8c5f287c92b043efa562ccf7866cda931c", size = 8794, upload-time = "2025-05-09T14:36:18.316Z" }
wheels = [
    { url = "https://files.pythonhosted.org/packages/c1/1b/f7ea6cde25621cd9236541c66ff018f4268012a534ec31032bcb187dc5e7/proglog-0.1.12-py3-none-any.whl", hash = "sha256:ccaafce51e80a81c65dc907a460c07ccb8ec1f78dc660cfd8f9ec3a22f01b84c", size = 6337, upload-time = "2025-05-09T14:36:16.798Z" },
]

[[package]]
name = "prompt-toolkit"
version = "3.0.51"
source = { registry = "https://pypi.org/simple" }
dependencies = [
    { name = "wcwidth" },
]
sdist = { url = "https://files.pythonhosted.org/packages/bb/6e/9d084c929dfe9e3bfe0c6a47e31f78a25c54627d64a66e884a8bf5474f1c/prompt_toolkit-3.0.51.tar.gz", hash = "sha256:931a162e3b27fc90c86f1b48bb1fb2c528c2761475e57c9c06de13311c7b54ed", size = 428940, upload-time = "2025-04-15T09:18:47.731Z" }
wheels = [
    { url = "https://files.pythonhosted.org/packages/ce/4f/5249960887b1fbe561d9ff265496d170b55a735b76724f10ef19f9e40716/prompt_toolkit-3.0.51-py3-none-any.whl", hash = "sha256:52742911fde84e2d423e2f9a4cf1de7d7ac4e51958f648d9540e0fb8db077b07", size = 387810, upload-time = "2025-04-15T09:18:44.753Z" },
]

[[package]]
name = "protobuf"
version = "6.30.2"
source = { registry = "https://pypi.org/simple" }
sdist = { url = "https://files.pythonhosted.org/packages/c8/8c/cf2ac658216eebe49eaedf1e06bc06cbf6a143469236294a1171a51357c3/protobuf-6.30.2.tar.gz", hash = "sha256:35c859ae076d8c56054c25b59e5e59638d86545ed6e2b6efac6be0b6ea3ba048", size = 429315, upload-time = "2025-03-26T19:12:57.394Z" }
wheels = [
    { url = "https://files.pythonhosted.org/packages/be/85/cd53abe6a6cbf2e0029243d6ae5fb4335da2996f6c177bb2ce685068e43d/protobuf-6.30.2-cp310-abi3-win32.whl", hash = "sha256:b12ef7df7b9329886e66404bef5e9ce6a26b54069d7f7436a0853ccdeb91c103", size = 419148, upload-time = "2025-03-26T19:12:41.359Z" },
    { url = "https://files.pythonhosted.org/packages/97/e9/7b9f1b259d509aef2b833c29a1f3c39185e2bf21c9c1be1cd11c22cb2149/protobuf-6.30.2-cp310-abi3-win_amd64.whl", hash = "sha256:7653c99774f73fe6b9301b87da52af0e69783a2e371e8b599b3e9cb4da4b12b9", size = 431003, upload-time = "2025-03-26T19:12:44.156Z" },
    { url = "https://files.pythonhosted.org/packages/8e/66/7f3b121f59097c93267e7f497f10e52ced7161b38295137a12a266b6c149/protobuf-6.30.2-cp39-abi3-macosx_10_9_universal2.whl", hash = "sha256:0eb523c550a66a09a0c20f86dd554afbf4d32b02af34ae53d93268c1f73bc65b", size = 417579, upload-time = "2025-03-26T19:12:45.447Z" },
    { url = "https://files.pythonhosted.org/packages/d0/89/bbb1bff09600e662ad5b384420ad92de61cab2ed0f12ace1fd081fd4c295/protobuf-6.30.2-cp39-abi3-manylinux2014_aarch64.whl", hash = "sha256:50f32cc9fd9cb09c783ebc275611b4f19dfdfb68d1ee55d2f0c7fa040df96815", size = 317319, upload-time = "2025-03-26T19:12:46.999Z" },
    { url = "https://files.pythonhosted.org/packages/28/50/1925de813499546bc8ab3ae857e3ec84efe7d2f19b34529d0c7c3d02d11d/protobuf-6.30.2-cp39-abi3-manylinux2014_x86_64.whl", hash = "sha256:4f6c687ae8efae6cf6093389a596548214467778146b7245e886f35e1485315d", size = 316212, upload-time = "2025-03-26T19:12:48.458Z" },
    { url = "https://files.pythonhosted.org/packages/e5/a1/93c2acf4ade3c5b557d02d500b06798f4ed2c176fa03e3c34973ca92df7f/protobuf-6.30.2-py3-none-any.whl", hash = "sha256:ae86b030e69a98e08c77beab574cbcb9fff6d031d57209f574a5aea1445f4b51", size = 167062, upload-time = "2025-03-26T19:12:55.892Z" },
]

[[package]]
name = "psutil"
version = "7.0.0"
source = { registry = "https://pypi.org/simple" }
sdist = { url = "https://files.pythonhosted.org/packages/2a/80/336820c1ad9286a4ded7e845b2eccfcb27851ab8ac6abece774a6ff4d3de/psutil-7.0.0.tar.gz", hash = "sha256:7be9c3eba38beccb6495ea33afd982a44074b78f28c434a1f51cc07fd315c456", size = 497003, upload-time = "2025-02-13T21:54:07.946Z" }
wheels = [
    { url = "https://files.pythonhosted.org/packages/ed/e6/2d26234410f8b8abdbf891c9da62bee396583f713fb9f3325a4760875d22/psutil-7.0.0-cp36-abi3-macosx_10_9_x86_64.whl", hash = "sha256:101d71dc322e3cffd7cea0650b09b3d08b8e7c4109dd6809fe452dfd00e58b25", size = 238051, upload-time = "2025-02-13T21:54:12.36Z" },
    { url = "https://files.pythonhosted.org/packages/04/8b/30f930733afe425e3cbfc0e1468a30a18942350c1a8816acfade80c005c4/psutil-7.0.0-cp36-abi3-macosx_11_0_arm64.whl", hash = "sha256:39db632f6bb862eeccf56660871433e111b6ea58f2caea825571951d4b6aa3da", size = 239535, upload-time = "2025-02-13T21:54:16.07Z" },
    { url = "https://files.pythonhosted.org/packages/2a/ed/d362e84620dd22876b55389248e522338ed1bf134a5edd3b8231d7207f6d/psutil-7.0.0-cp36-abi3-manylinux_2_12_i686.manylinux2010_i686.manylinux_2_17_i686.manylinux2014_i686.whl", hash = "sha256:1fcee592b4c6f146991ca55919ea3d1f8926497a713ed7faaf8225e174581e91", size = 275004, upload-time = "2025-02-13T21:54:18.662Z" },
    { url = "https://files.pythonhosted.org/packages/bf/b9/b0eb3f3cbcb734d930fdf839431606844a825b23eaf9a6ab371edac8162c/psutil-7.0.0-cp36-abi3-manylinux_2_12_x86_64.manylinux2010_x86_64.manylinux_2_17_x86_64.manylinux2014_x86_64.whl", hash = "sha256:4b1388a4f6875d7e2aff5c4ca1cc16c545ed41dd8bb596cefea80111db353a34", size = 277986, upload-time = "2025-02-13T21:54:21.811Z" },
    { url = "https://files.pythonhosted.org/packages/eb/a2/709e0fe2f093556c17fbafda93ac032257242cabcc7ff3369e2cb76a97aa/psutil-7.0.0-cp36-abi3-manylinux_2_17_aarch64.manylinux2014_aarch64.whl", hash = "sha256:a5f098451abc2828f7dc6b58d44b532b22f2088f4999a937557b603ce72b1993", size = 279544, upload-time = "2025-02-13T21:54:24.68Z" },
    { url = "https://files.pythonhosted.org/packages/50/e6/eecf58810b9d12e6427369784efe814a1eec0f492084ce8eb8f4d89d6d61/psutil-7.0.0-cp37-abi3-win32.whl", hash = "sha256:ba3fcef7523064a6c9da440fc4d6bd07da93ac726b5733c29027d7dc95b39d99", size = 241053, upload-time = "2025-02-13T21:54:34.31Z" },
    { url = "https://files.pythonhosted.org/packages/50/1b/6921afe68c74868b4c9fa424dad3be35b095e16687989ebbb50ce4fceb7c/psutil-7.0.0-cp37-abi3-win_amd64.whl", hash = "sha256:4cf3d4eb1aa9b348dec30105c55cd9b7d4629285735a102beb4441e38db90553", size = 244885, upload-time = "2025-02-13T21:54:37.486Z" },
]

[[package]]
name = "ptyprocess"
version = "0.7.0"
source = { registry = "https://pypi.org/simple" }
sdist = { url = "https://files.pythonhosted.org/packages/20/e5/16ff212c1e452235a90aeb09066144d0c5a6a8c0834397e03f5224495c4e/ptyprocess-0.7.0.tar.gz", hash = "sha256:5c5d0a3b48ceee0b48485e0c26037c0acd7d29765ca3fbb5cb3831d347423220", size = 70762, upload-time = "2020-12-28T15:15:30.155Z" }
wheels = [
    { url = "https://files.pythonhosted.org/packages/22/a6/858897256d0deac81a172289110f31629fc4cee19b6f01283303e18c8db3/ptyprocess-0.7.0-py2.py3-none-any.whl", hash = "sha256:4b41f3967fce3af57cc7e94b888626c18bf37a083e3651ca8feeb66d492fef35", size = 13993, upload-time = "2020-12-28T15:15:28.35Z" },
]

[[package]]
name = "pure-eval"
version = "0.2.3"
source = { registry = "https://pypi.org/simple" }
sdist = { url = "https://files.pythonhosted.org/packages/cd/05/0a34433a064256a578f1783a10da6df098ceaa4a57bbeaa96a6c0352786b/pure_eval-0.2.3.tar.gz", hash = "sha256:5f4e983f40564c576c7c8635ae88db5956bb2229d7e9237d03b3c0b0190eaf42", size = 19752, upload-time = "2024-07-21T12:58:21.801Z" }
wheels = [
    { url = "https://files.pythonhosted.org/packages/8e/37/efad0257dc6e593a18957422533ff0f87ede7c9c6ea010a2177d738fb82f/pure_eval-0.2.3-py3-none-any.whl", hash = "sha256:1db8e35b67b3d218d818ae653e27f06c3aa420901fa7b081ca98cbedc874e0d0", size = 11842, upload-time = "2024-07-21T12:58:20.04Z" },
]

[[package]]
name = "pycparser"
version = "2.22"
source = { registry = "https://pypi.org/simple" }
sdist = { url = "https://files.pythonhosted.org/packages/1d/b2/31537cf4b1ca988837256c910a668b553fceb8f069bedc4b1c826024b52c/pycparser-2.22.tar.gz", hash = "sha256:491c8be9c040f5390f5bf44a5b07752bd07f56edf992381b05c701439eec10f6", size = 172736, upload-time = "2024-03-30T13:22:22.564Z" }
wheels = [
    { url = "https://files.pythonhosted.org/packages/13/a3/a812df4e2dd5696d1f351d58b8fe16a405b234ad2886a0dab9183fb78109/pycparser-2.22-py3-none-any.whl", hash = "sha256:c3702b6d3dd8c7abc1afa565d7e63d53a1d0bd86cdc24edd75470f4de499cfcc", size = 117552, upload-time = "2024-03-30T13:22:20.476Z" },
]

[[package]]
name = "pydantic"
version = "2.11.4"
source = { registry = "https://pypi.org/simple" }
dependencies = [
    { name = "annotated-types" },
    { name = "pydantic-core" },
    { name = "typing-extensions" },
    { name = "typing-inspection" },
]
sdist = { url = "https://files.pythonhosted.org/packages/77/ab/5250d56ad03884ab5efd07f734203943c8a8ab40d551e208af81d0257bf2/pydantic-2.11.4.tar.gz", hash = "sha256:32738d19d63a226a52eed76645a98ee07c1f410ee41d93b4afbfa85ed8111c2d", size = 786540, upload-time = "2025-04-29T20:38:55.02Z" }
wheels = [
    { url = "https://files.pythonhosted.org/packages/e7/12/46b65f3534d099349e38ef6ec98b1a5a81f42536d17e0ba382c28c67ba67/pydantic-2.11.4-py3-none-any.whl", hash = "sha256:d9615eaa9ac5a063471da949c8fc16376a84afb5024688b3ff885693506764eb", size = 443900, upload-time = "2025-04-29T20:38:52.724Z" },
]

[[package]]
name = "pydantic-core"
version = "2.33.2"
source = { registry = "https://pypi.org/simple" }
dependencies = [
    { name = "typing-extensions" },
]
sdist = { url = "https://files.pythonhosted.org/packages/ad/88/5f2260bdfae97aabf98f1778d43f69574390ad787afb646292a638c923d4/pydantic_core-2.33.2.tar.gz", hash = "sha256:7cb8bc3605c29176e1b105350d2e6474142d7c1bd1d9327c4a9bdb46bf827acc", size = 435195, upload-time = "2025-04-23T18:33:52.104Z" }
wheels = [
    { url = "https://files.pythonhosted.org/packages/e5/92/b31726561b5dae176c2d2c2dc43a9c5bfba5d32f96f8b4c0a600dd492447/pydantic_core-2.33.2-cp310-cp310-macosx_10_12_x86_64.whl", hash = "sha256:2b3d326aaef0c0399d9afffeb6367d5e26ddc24d351dbc9c636840ac355dc5d8", size = 2028817, upload-time = "2025-04-23T18:30:43.919Z" },
    { url = "https://files.pythonhosted.org/packages/a3/44/3f0b95fafdaca04a483c4e685fe437c6891001bf3ce8b2fded82b9ea3aa1/pydantic_core-2.33.2-cp310-cp310-macosx_11_0_arm64.whl", hash = "sha256:0e5b2671f05ba48b94cb90ce55d8bdcaaedb8ba00cc5359f6810fc918713983d", size = 1861357, upload-time = "2025-04-23T18:30:46.372Z" },
    { url = "https://files.pythonhosted.org/packages/30/97/e8f13b55766234caae05372826e8e4b3b96e7b248be3157f53237682e43c/pydantic_core-2.33.2-cp310-cp310-manylinux_2_17_aarch64.manylinux2014_aarch64.whl", hash = "sha256:0069c9acc3f3981b9ff4cdfaf088e98d83440a4c7ea1bc07460af3d4dc22e72d", size = 1898011, upload-time = "2025-04-23T18:30:47.591Z" },
    { url = "https://files.pythonhosted.org/packages/9b/a3/99c48cf7bafc991cc3ee66fd544c0aae8dc907b752f1dad2d79b1b5a471f/pydantic_core-2.33.2-cp310-cp310-manylinux_2_17_armv7l.manylinux2014_armv7l.whl", hash = "sha256:d53b22f2032c42eaaf025f7c40c2e3b94568ae077a606f006d206a463bc69572", size = 1982730, upload-time = "2025-04-23T18:30:49.328Z" },
    { url = "https://files.pythonhosted.org/packages/de/8e/a5b882ec4307010a840fb8b58bd9bf65d1840c92eae7534c7441709bf54b/pydantic_core-2.33.2-cp310-cp310-manylinux_2_17_ppc64le.manylinux2014_ppc64le.whl", hash = "sha256:0405262705a123b7ce9f0b92f123334d67b70fd1f20a9372b907ce1080c7ba02", size = 2136178, upload-time = "2025-04-23T18:30:50.907Z" },
    { url = "https://files.pythonhosted.org/packages/e4/bb/71e35fc3ed05af6834e890edb75968e2802fe98778971ab5cba20a162315/pydantic_core-2.33.2-cp310-cp310-manylinux_2_17_s390x.manylinux2014_s390x.whl", hash = "sha256:4b25d91e288e2c4e0662b8038a28c6a07eaac3e196cfc4ff69de4ea3db992a1b", size = 2736462, upload-time = "2025-04-23T18:30:52.083Z" },
    { url = "https://files.pythonhosted.org/packages/31/0d/c8f7593e6bc7066289bbc366f2235701dcbebcd1ff0ef8e64f6f239fb47d/pydantic_core-2.33.2-cp310-cp310-manylinux_2_17_x86_64.manylinux2014_x86_64.whl", hash = "sha256:6bdfe4b3789761f3bcb4b1ddf33355a71079858958e3a552f16d5af19768fef2", size = 2005652, upload-time = "2025-04-23T18:30:53.389Z" },
    { url = "https://files.pythonhosted.org/packages/d2/7a/996d8bd75f3eda405e3dd219ff5ff0a283cd8e34add39d8ef9157e722867/pydantic_core-2.33.2-cp310-cp310-manylinux_2_5_i686.manylinux1_i686.whl", hash = "sha256:efec8db3266b76ef9607c2c4c419bdb06bf335ae433b80816089ea7585816f6a", size = 2113306, upload-time = "2025-04-23T18:30:54.661Z" },
    { url = "https://files.pythonhosted.org/packages/ff/84/daf2a6fb2db40ffda6578a7e8c5a6e9c8affb251a05c233ae37098118788/pydantic_core-2.33.2-cp310-cp310-musllinux_1_1_aarch64.whl", hash = "sha256:031c57d67ca86902726e0fae2214ce6770bbe2f710dc33063187a68744a5ecac", size = 2073720, upload-time = "2025-04-23T18:30:56.11Z" },
    { url = "https://files.pythonhosted.org/packages/77/fb/2258da019f4825128445ae79456a5499c032b55849dbd5bed78c95ccf163/pydantic_core-2.33.2-cp310-cp310-musllinux_1_1_armv7l.whl", hash = "sha256:f8de619080e944347f5f20de29a975c2d815d9ddd8be9b9b7268e2e3ef68605a", size = 2244915, upload-time = "2025-04-23T18:30:57.501Z" },
    { url = "https://files.pythonhosted.org/packages/d8/7a/925ff73756031289468326e355b6fa8316960d0d65f8b5d6b3a3e7866de7/pydantic_core-2.33.2-cp310-cp310-musllinux_1_1_x86_64.whl", hash = "sha256:73662edf539e72a9440129f231ed3757faab89630d291b784ca99237fb94db2b", size = 2241884, upload-time = "2025-04-23T18:30:58.867Z" },
    { url = "https://files.pythonhosted.org/packages/0b/b0/249ee6d2646f1cdadcb813805fe76265745c4010cf20a8eba7b0e639d9b2/pydantic_core-2.33.2-cp310-cp310-win32.whl", hash = "sha256:0a39979dcbb70998b0e505fb1556a1d550a0781463ce84ebf915ba293ccb7e22", size = 1910496, upload-time = "2025-04-23T18:31:00.078Z" },
    { url = "https://files.pythonhosted.org/packages/66/ff/172ba8f12a42d4b552917aa65d1f2328990d3ccfc01d5b7c943ec084299f/pydantic_core-2.33.2-cp310-cp310-win_amd64.whl", hash = "sha256:b0379a2b24882fef529ec3b4987cb5d003b9cda32256024e6fe1586ac45fc640", size = 1955019, upload-time = "2025-04-23T18:31:01.335Z" },
    { url = "https://files.pythonhosted.org/packages/30/68/373d55e58b7e83ce371691f6eaa7175e3a24b956c44628eb25d7da007917/pydantic_core-2.33.2-pp310-pypy310_pp73-macosx_10_12_x86_64.whl", hash = "sha256:5c4aa4e82353f65e548c476b37e64189783aa5384903bfea4f41580f255fddfa", size = 2023982, upload-time = "2025-04-23T18:32:53.14Z" },
    { url = "https://files.pythonhosted.org/packages/a4/16/145f54ac08c96a63d8ed6442f9dec17b2773d19920b627b18d4f10a061ea/pydantic_core-2.33.2-pp310-pypy310_pp73-macosx_11_0_arm64.whl", hash = "sha256:d946c8bf0d5c24bf4fe333af284c59a19358aa3ec18cb3dc4370080da1e8ad29", size = 1858412, upload-time = "2025-04-23T18:32:55.52Z" },
    { url = "https://files.pythonhosted.org/packages/41/b1/c6dc6c3e2de4516c0bb2c46f6a373b91b5660312342a0cf5826e38ad82fa/pydantic_core-2.33.2-pp310-pypy310_pp73-manylinux_2_17_aarch64.manylinux2014_aarch64.whl", hash = "sha256:87b31b6846e361ef83fedb187bb5b4372d0da3f7e28d85415efa92d6125d6e6d", size = 1892749, upload-time = "2025-04-23T18:32:57.546Z" },
    { url = "https://files.pythonhosted.org/packages/12/73/8cd57e20afba760b21b742106f9dbdfa6697f1570b189c7457a1af4cd8a0/pydantic_core-2.33.2-pp310-pypy310_pp73-manylinux_2_17_x86_64.manylinux2014_x86_64.whl", hash = "sha256:aa9d91b338f2df0508606f7009fde642391425189bba6d8c653afd80fd6bb64e", size = 2067527, upload-time = "2025-04-23T18:32:59.771Z" },
    { url = "https://files.pythonhosted.org/packages/e3/d5/0bb5d988cc019b3cba4a78f2d4b3854427fc47ee8ec8e9eaabf787da239c/pydantic_core-2.33.2-pp310-pypy310_pp73-manylinux_2_5_i686.manylinux1_i686.whl", hash = "sha256:2058a32994f1fde4ca0480ab9d1e75a0e8c87c22b53a3ae66554f9af78f2fe8c", size = 2108225, upload-time = "2025-04-23T18:33:04.51Z" },
    { url = "https://files.pythonhosted.org/packages/f1/c5/00c02d1571913d496aabf146106ad8239dc132485ee22efe08085084ff7c/pydantic_core-2.33.2-pp310-pypy310_pp73-musllinux_1_1_aarch64.whl", hash = "sha256:0e03262ab796d986f978f79c943fc5f620381be7287148b8010b4097f79a39ec", size = 2069490, upload-time = "2025-04-23T18:33:06.391Z" },
    { url = "https://files.pythonhosted.org/packages/22/a8/dccc38768274d3ed3a59b5d06f59ccb845778687652daa71df0cab4040d7/pydantic_core-2.33.2-pp310-pypy310_pp73-musllinux_1_1_armv7l.whl", hash = "sha256:1a8695a8d00c73e50bff9dfda4d540b7dee29ff9b8053e38380426a85ef10052", size = 2237525, upload-time = "2025-04-23T18:33:08.44Z" },
    { url = "https://files.pythonhosted.org/packages/d4/e7/4f98c0b125dda7cf7ccd14ba936218397b44f50a56dd8c16a3091df116c3/pydantic_core-2.33.2-pp310-pypy310_pp73-musllinux_1_1_x86_64.whl", hash = "sha256:fa754d1850735a0b0e03bcffd9d4b4343eb417e47196e4485d9cca326073a42c", size = 2238446, upload-time = "2025-04-23T18:33:10.313Z" },
    { url = "https://files.pythonhosted.org/packages/ce/91/2ec36480fdb0b783cd9ef6795753c1dea13882f2e68e73bce76ae8c21e6a/pydantic_core-2.33.2-pp310-pypy310_pp73-win_amd64.whl", hash = "sha256:a11c8d26a50bfab49002947d3d237abe4d9e4b5bdc8846a63537b6488e197808", size = 2066678, upload-time = "2025-04-23T18:33:12.224Z" },
]

[[package]]
name = "pygments"
version = "2.19.1"
source = { registry = "https://pypi.org/simple" }
sdist = { url = "https://files.pythonhosted.org/packages/7c/2d/c3338d48ea6cc0feb8446d8e6937e1408088a72a39937982cc6111d17f84/pygments-2.19.1.tar.gz", hash = "sha256:61c16d2a8576dc0649d9f39e089b5f02bcd27fba10d8fb4dcc28173f7a45151f", size = 4968581, upload-time = "2025-01-06T17:26:30.443Z" }
wheels = [
    { url = "https://files.pythonhosted.org/packages/8a/0b/9fcc47d19c48b59121088dd6da2488a49d5f72dacf8262e2790a1d2c7d15/pygments-2.19.1-py3-none-any.whl", hash = "sha256:9ea1544ad55cecf4b8242fab6dd35a93bbce657034b0611ee383099054ab6d8c", size = 1225293, upload-time = "2025-01-06T17:26:25.553Z" },
]

[[package]]
name = "pyparsing"
version = "3.2.3"
source = { registry = "https://pypi.org/simple" }
sdist = { url = "https://files.pythonhosted.org/packages/bb/22/f1129e69d94ffff626bdb5c835506b3a5b4f3d070f17ea295e12c2c6f60f/pyparsing-3.2.3.tar.gz", hash = "sha256:b9c13f1ab8b3b542f72e28f634bad4de758ab3ce4546e4301970ad6fa77c38be", size = 1088608, upload-time = "2025-03-25T05:01:28.114Z" }
wheels = [
    { url = "https://files.pythonhosted.org/packages/05/e7/df2285f3d08fee213f2d041540fa4fc9ca6c2d44cf36d3a035bf2a8d2bcc/pyparsing-3.2.3-py3-none-any.whl", hash = "sha256:a749938e02d6fd0b59b356ca504a24982314bb090c383e3cf201c95ef7e2bfcf", size = 111120, upload-time = "2025-03-25T05:01:24.908Z" },
]

[[package]]
name = "pytest"
version = "8.4.0"
source = { registry = "https://pypi.org/simple" }
dependencies = [
    { name = "colorama", marker = "sys_platform == 'win32'" },
    { name = "exceptiongroup" },
    { name = "iniconfig" },
    { name = "packaging" },
    { name = "pluggy" },
    { name = "pygments" },
    { name = "tomli" },
]
sdist = { url = "https://files.pythonhosted.org/packages/fb/aa/405082ce2749be5398045152251ac69c0f3578c7077efc53431303af97ce/pytest-8.4.0.tar.gz", hash = "sha256:14d920b48472ea0dbf68e45b96cd1ffda4705f33307dcc86c676c1b5104838a6", size = 1515232, upload-time = "2025-06-02T17:36:30.03Z" }
wheels = [
    { url = "https://files.pythonhosted.org/packages/2f/de/afa024cbe022b1b318a3d224125aa24939e99b4ff6f22e0ba639a2eaee47/pytest-8.4.0-py3-none-any.whl", hash = "sha256:f40f825768ad76c0977cbacdf1fd37c6f7a468e460ea6a0636078f8972d4517e", size = 363797, upload-time = "2025-06-02T17:36:27.859Z" },
]

[[package]]
name = "python-dateutil"
version = "2.9.0.post0"
source = { registry = "https://pypi.org/simple" }
dependencies = [
    { name = "six" },
]
sdist = { url = "https://files.pythonhosted.org/packages/66/c0/0c8b6ad9f17a802ee498c46e004a0eb49bc148f2fd230864601a86dcf6db/python-dateutil-2.9.0.post0.tar.gz", hash = "sha256:37dd54208da7e1cd875388217d5e00ebd4179249f90fb72437e91a35459a0ad3", size = 342432, upload-time = "2024-03-01T18:36:20.211Z" }
wheels = [
    { url = "https://files.pythonhosted.org/packages/ec/57/56b9bcc3c9c6a792fcbaf139543cee77261f3651ca9da0c93f5c1221264b/python_dateutil-2.9.0.post0-py2.py3-none-any.whl", hash = "sha256:a8b2bc7bffae282281c8140a97d3aa9c14da0b136dfe83f850eea9a5f7470427", size = 229892, upload-time = "2024-03-01T18:36:18.57Z" },
]

[[package]]
name = "pytz"
version = "2025.2"
source = { registry = "https://pypi.org/simple" }
sdist = { url = "https://files.pythonhosted.org/packages/f8/bf/abbd3cdfb8fbc7fb3d4d38d320f2441b1e7cbe29be4f23797b4a2b5d8aac/pytz-2025.2.tar.gz", hash = "sha256:360b9e3dbb49a209c21ad61809c7fb453643e048b38924c765813546746e81c3", size = 320884, upload-time = "2025-03-25T02:25:00.538Z" }
wheels = [
    { url = "https://files.pythonhosted.org/packages/81/c4/34e93fe5f5429d7570ec1fa436f1986fb1f00c3e0f43a589fe2bbcd22c3f/pytz-2025.2-py2.py3-none-any.whl", hash = "sha256:5ddf76296dd8c44c26eb8f4b6f35488f3ccbf6fbbd7adee0b7262d43f0ec2f00", size = 509225, upload-time = "2025-03-25T02:24:58.468Z" },
]

[[package]]
name = "pywin32"
version = "310"
source = { registry = "https://pypi.org/simple" }
wheels = [
    { url = "https://files.pythonhosted.org/packages/95/da/a5f38fffbba2fb99aa4aa905480ac4b8e83ca486659ac8c95bce47fb5276/pywin32-310-cp310-cp310-win32.whl", hash = "sha256:6dd97011efc8bf51d6793a82292419eba2c71cf8e7250cfac03bba284454abc1", size = 8848240, upload-time = "2025-03-17T00:55:46.783Z" },
    { url = "https://files.pythonhosted.org/packages/aa/fe/d873a773324fa565619ba555a82c9dabd677301720f3660a731a5d07e49a/pywin32-310-cp310-cp310-win_amd64.whl", hash = "sha256:c3e78706e4229b915a0821941a84e7ef420bf2b77e08c9dae3c76fd03fd2ae3d", size = 9601854, upload-time = "2025-03-17T00:55:48.783Z" },
    { url = "https://files.pythonhosted.org/packages/3c/84/1a8e3d7a15490d28a5d816efa229ecb4999cdc51a7c30dd8914f669093b8/pywin32-310-cp310-cp310-win_arm64.whl", hash = "sha256:33babed0cf0c92a6f94cc6cc13546ab24ee13e3e800e61ed87609ab91e4c8213", size = 8522963, upload-time = "2025-03-17T00:55:50.969Z" },
]

[[package]]
name = "pyyaml"
version = "6.0.2"
source = { registry = "https://pypi.org/simple" }
sdist = { url = "https://files.pythonhosted.org/packages/54/ed/79a089b6be93607fa5cdaedf301d7dfb23af5f25c398d5ead2525b063e17/pyyaml-6.0.2.tar.gz", hash = "sha256:d584d9ec91ad65861cc08d42e834324ef890a082e591037abe114850ff7bbc3e", size = 130631, upload-time = "2024-08-06T20:33:50.674Z" }
wheels = [
    { url = "https://files.pythonhosted.org/packages/9b/95/a3fac87cb7158e231b5a6012e438c647e1a87f09f8e0d123acec8ab8bf71/PyYAML-6.0.2-cp310-cp310-macosx_10_9_x86_64.whl", hash = "sha256:0a9a2848a5b7feac301353437eb7d5957887edbf81d56e903999a75a3d743086", size = 184199, upload-time = "2024-08-06T20:31:40.178Z" },
    { url = "https://files.pythonhosted.org/packages/c7/7a/68bd47624dab8fd4afbfd3c48e3b79efe09098ae941de5b58abcbadff5cb/PyYAML-6.0.2-cp310-cp310-macosx_11_0_arm64.whl", hash = "sha256:29717114e51c84ddfba879543fb232a6ed60086602313ca38cce623c1d62cfbf", size = 171758, upload-time = "2024-08-06T20:31:42.173Z" },
    { url = "https://files.pythonhosted.org/packages/49/ee/14c54df452143b9ee9f0f29074d7ca5516a36edb0b4cc40c3f280131656f/PyYAML-6.0.2-cp310-cp310-manylinux_2_17_aarch64.manylinux2014_aarch64.whl", hash = "sha256:8824b5a04a04a047e72eea5cec3bc266db09e35de6bdfe34c9436ac5ee27d237", size = 718463, upload-time = "2024-08-06T20:31:44.263Z" },
    { url = "https://files.pythonhosted.org/packages/4d/61/de363a97476e766574650d742205be468921a7b532aa2499fcd886b62530/PyYAML-6.0.2-cp310-cp310-manylinux_2_17_s390x.manylinux2014_s390x.whl", hash = "sha256:7c36280e6fb8385e520936c3cb3b8042851904eba0e58d277dca80a5cfed590b", size = 719280, upload-time = "2024-08-06T20:31:50.199Z" },
    { url = "https://files.pythonhosted.org/packages/6b/4e/1523cb902fd98355e2e9ea5e5eb237cbc5f3ad5f3075fa65087aa0ecb669/PyYAML-6.0.2-cp310-cp310-manylinux_2_17_x86_64.manylinux2014_x86_64.whl", hash = "sha256:ec031d5d2feb36d1d1a24380e4db6d43695f3748343d99434e6f5f9156aaa2ed", size = 751239, upload-time = "2024-08-06T20:31:52.292Z" },
    { url = "https://files.pythonhosted.org/packages/b7/33/5504b3a9a4464893c32f118a9cc045190a91637b119a9c881da1cf6b7a72/PyYAML-6.0.2-cp310-cp310-musllinux_1_1_aarch64.whl", hash = "sha256:936d68689298c36b53b29f23c6dbb74de12b4ac12ca6cfe0e047bedceea56180", size = 695802, upload-time = "2024-08-06T20:31:53.836Z" },
    { url = "https://files.pythonhosted.org/packages/5c/20/8347dcabd41ef3a3cdc4f7b7a2aff3d06598c8779faa189cdbf878b626a4/PyYAML-6.0.2-cp310-cp310-musllinux_1_1_x86_64.whl", hash = "sha256:23502f431948090f597378482b4812b0caae32c22213aecf3b55325e049a6c68", size = 720527, upload-time = "2024-08-06T20:31:55.565Z" },
    { url = "https://files.pythonhosted.org/packages/be/aa/5afe99233fb360d0ff37377145a949ae258aaab831bde4792b32650a4378/PyYAML-6.0.2-cp310-cp310-win32.whl", hash = "sha256:2e99c6826ffa974fe6e27cdb5ed0021786b03fc98e5ee3c5bfe1fd5015f42b99", size = 144052, upload-time = "2024-08-06T20:31:56.914Z" },
    { url = "https://files.pythonhosted.org/packages/b5/84/0fa4b06f6d6c958d207620fc60005e241ecedceee58931bb20138e1e5776/PyYAML-6.0.2-cp310-cp310-win_amd64.whl", hash = "sha256:a4d3091415f010369ae4ed1fc6b79def9416358877534caf6a0fdd2146c87a3e", size = 161774, upload-time = "2024-08-06T20:31:58.304Z" },
]

[[package]]
name = "pyzmq"
version = "26.4.0"
source = { registry = "https://pypi.org/simple" }
dependencies = [
    { name = "cffi", marker = "implementation_name == 'pypy'" },
]
sdist = { url = "https://files.pythonhosted.org/packages/b1/11/b9213d25230ac18a71b39b3723494e57adebe36e066397b961657b3b41c1/pyzmq-26.4.0.tar.gz", hash = "sha256:4bd13f85f80962f91a651a7356fe0472791a5f7a92f227822b5acf44795c626d", size = 278293, upload-time = "2025-04-04T12:05:44.049Z" }
wheels = [
    { url = "https://files.pythonhosted.org/packages/38/b8/af1d814ffc3ff9730f9a970cbf216b6f078e5d251a25ef5201d7bc32a37c/pyzmq-26.4.0-cp310-cp310-macosx_10_15_universal2.whl", hash = "sha256:0329bdf83e170ac133f44a233fc651f6ed66ef8e66693b5af7d54f45d1ef5918", size = 1339238, upload-time = "2025-04-04T12:03:07.022Z" },
    { url = "https://files.pythonhosted.org/packages/ee/e4/5aafed4886c264f2ea6064601ad39c5fc4e9b6539c6ebe598a859832eeee/pyzmq-26.4.0-cp310-cp310-manylinux_2_17_aarch64.manylinux2014_aarch64.whl", hash = "sha256:398a825d2dea96227cf6460ce0a174cf7657d6f6827807d4d1ae9d0f9ae64315", size = 672848, upload-time = "2025-04-04T12:03:08.591Z" },
    { url = "https://files.pythonhosted.org/packages/79/39/026bf49c721cb42f1ef3ae0ee3d348212a7621d2adb739ba97599b6e4d50/pyzmq-26.4.0-cp310-cp310-manylinux_2_17_i686.manylinux2014_i686.whl", hash = "sha256:6d52d62edc96787f5c1dfa6c6ccff9b581cfae5a70d94ec4c8da157656c73b5b", size = 911299, upload-time = "2025-04-04T12:03:10Z" },
    { url = "https://files.pythonhosted.org/packages/03/23/b41f936a9403b8f92325c823c0f264c6102a0687a99c820f1aaeb99c1def/pyzmq-26.4.0-cp310-cp310-manylinux_2_17_x86_64.manylinux2014_x86_64.whl", hash = "sha256:1410c3a3705db68d11eb2424d75894d41cff2f64d948ffe245dd97a9debfebf4", size = 867920, upload-time = "2025-04-04T12:03:11.311Z" },
    { url = "https://files.pythonhosted.org/packages/c1/3e/2de5928cdadc2105e7c8f890cc5f404136b41ce5b6eae5902167f1d5641c/pyzmq-26.4.0-cp310-cp310-manylinux_2_28_x86_64.whl", hash = "sha256:7dacb06a9c83b007cc01e8e5277f94c95c453c5851aac5e83efe93e72226353f", size = 862514, upload-time = "2025-04-04T12:03:13.013Z" },
    { url = "https://files.pythonhosted.org/packages/ce/57/109569514dd32e05a61d4382bc88980c95bfd2f02e58fea47ec0ccd96de1/pyzmq-26.4.0-cp310-cp310-musllinux_1_1_aarch64.whl", hash = "sha256:6bab961c8c9b3a4dc94d26e9b2cdf84de9918931d01d6ff38c721a83ab3c0ef5", size = 1204494, upload-time = "2025-04-04T12:03:14.795Z" },
    { url = "https://files.pythonhosted.org/packages/aa/02/dc51068ff2ca70350d1151833643a598625feac7b632372d229ceb4de3e1/pyzmq-26.4.0-cp310-cp310-musllinux_1_1_i686.whl", hash = "sha256:7a5c09413b924d96af2aa8b57e76b9b0058284d60e2fc3730ce0f979031d162a", size = 1514525, upload-time = "2025-04-04T12:03:16.246Z" },
    { url = "https://files.pythonhosted.org/packages/48/2a/a7d81873fff0645eb60afaec2b7c78a85a377af8f1d911aff045d8955bc7/pyzmq-26.4.0-cp310-cp310-musllinux_1_1_x86_64.whl", hash = "sha256:7d489ac234d38e57f458fdbd12a996bfe990ac028feaf6f3c1e81ff766513d3b", size = 1414659, upload-time = "2025-04-04T12:03:17.652Z" },
    { url = "https://files.pythonhosted.org/packages/ef/ea/813af9c42ae21845c1ccfe495bd29c067622a621e85d7cda6bc437de8101/pyzmq-26.4.0-cp310-cp310-win32.whl", hash = "sha256:dea1c8db78fb1b4b7dc9f8e213d0af3fc8ecd2c51a1d5a3ca1cde1bda034a980", size = 580348, upload-time = "2025-04-04T12:03:19.384Z" },
    { url = "https://files.pythonhosted.org/packages/20/68/318666a89a565252c81d3fed7f3b4c54bd80fd55c6095988dfa2cd04a62b/pyzmq-26.4.0-cp310-cp310-win_amd64.whl", hash = "sha256:fa59e1f5a224b5e04dc6c101d7186058efa68288c2d714aa12d27603ae93318b", size = 643838, upload-time = "2025-04-04T12:03:20.795Z" },
    { url = "https://files.pythonhosted.org/packages/91/f8/fb1a15b5f4ecd3e588bfde40c17d32ed84b735195b5c7d1d7ce88301a16f/pyzmq-26.4.0-cp310-cp310-win_arm64.whl", hash = "sha256:a651fe2f447672f4a815e22e74630b6b1ec3a1ab670c95e5e5e28dcd4e69bbb5", size = 559565, upload-time = "2025-04-04T12:03:22.676Z" },
    { url = "https://files.pythonhosted.org/packages/47/03/96004704a84095f493be8d2b476641f5c967b269390173f85488a53c1c13/pyzmq-26.4.0-pp310-pypy310_pp73-macosx_10_15_x86_64.whl", hash = "sha256:98d948288ce893a2edc5ec3c438fe8de2daa5bbbd6e2e865ec5f966e237084ba", size = 834408, upload-time = "2025-04-04T12:05:04.569Z" },
    { url = "https://files.pythonhosted.org/packages/e4/7f/68d8f3034a20505db7551cb2260248be28ca66d537a1ac9a257913d778e4/pyzmq-26.4.0-pp310-pypy310_pp73-manylinux_2_17_aarch64.manylinux2014_aarch64.whl", hash = "sha256:a9f34f5c9e0203ece706a1003f1492a56c06c0632d86cb77bcfe77b56aacf27b", size = 569580, upload-time = "2025-04-04T12:05:06.283Z" },
    { url = "https://files.pythonhosted.org/packages/9b/a6/2b0d6801ec33f2b2a19dd8d02e0a1e8701000fec72926e6787363567d30c/pyzmq-26.4.0-pp310-pypy310_pp73-manylinux_2_17_i686.manylinux2014_i686.whl", hash = "sha256:80c9b48aef586ff8b698359ce22f9508937c799cc1d2c9c2f7c95996f2300c94", size = 798250, upload-time = "2025-04-04T12:05:07.88Z" },
    { url = "https://files.pythonhosted.org/packages/96/2a/0322b3437de977dcac8a755d6d7ce6ec5238de78e2e2d9353730b297cf12/pyzmq-26.4.0-pp310-pypy310_pp73-manylinux_2_17_x86_64.manylinux2014_x86_64.whl", hash = "sha256:f3f2a5b74009fd50b53b26f65daff23e9853e79aa86e0aa08a53a7628d92d44a", size = 756758, upload-time = "2025-04-04T12:05:09.483Z" },
    { url = "https://files.pythonhosted.org/packages/c2/33/43704f066369416d65549ccee366cc19153911bec0154da7c6b41fca7e78/pyzmq-26.4.0-pp310-pypy310_pp73-win_amd64.whl", hash = "sha256:61c5f93d7622d84cb3092d7f6398ffc77654c346545313a3737e266fc11a3beb", size = 555371, upload-time = "2025-04-04T12:05:11.062Z" },
]

[[package]]
name = "regex"
version = "2024.11.6"
source = { registry = "https://pypi.org/simple" }
sdist = { url = "https://files.pythonhosted.org/packages/8e/5f/bd69653fbfb76cf8604468d3b4ec4c403197144c7bfe0e6a5fc9e02a07cb/regex-2024.11.6.tar.gz", hash = "sha256:7ab159b063c52a0333c884e4679f8d7a85112ee3078fe3d9004b2dd875585519", size = 399494, upload-time = "2024-11-06T20:12:31.635Z" }
wheels = [
    { url = "https://files.pythonhosted.org/packages/95/3c/4651f6b130c6842a8f3df82461a8950f923925db8b6961063e82744bddcc/regex-2024.11.6-cp310-cp310-macosx_10_9_universal2.whl", hash = "sha256:ff590880083d60acc0433f9c3f713c51f7ac6ebb9adf889c79a261ecf541aa91", size = 482674, upload-time = "2024-11-06T20:08:57.575Z" },
    { url = "https://files.pythonhosted.org/packages/15/51/9f35d12da8434b489c7b7bffc205c474a0a9432a889457026e9bc06a297a/regex-2024.11.6-cp310-cp310-macosx_10_9_x86_64.whl", hash = "sha256:658f90550f38270639e83ce492f27d2c8d2cd63805c65a13a14d36ca126753f0", size = 287684, upload-time = "2024-11-06T20:08:59.787Z" },
    { url = "https://files.pythonhosted.org/packages/bd/18/b731f5510d1b8fb63c6b6d3484bfa9a59b84cc578ac8b5172970e05ae07c/regex-2024.11.6-cp310-cp310-macosx_11_0_arm64.whl", hash = "sha256:164d8b7b3b4bcb2068b97428060b2a53be050085ef94eca7f240e7947f1b080e", size = 284589, upload-time = "2024-11-06T20:09:01.896Z" },
    { url = "https://files.pythonhosted.org/packages/78/a2/6dd36e16341ab95e4c6073426561b9bfdeb1a9c9b63ab1b579c2e96cb105/regex-2024.11.6-cp310-cp310-manylinux_2_17_aarch64.manylinux2014_aarch64.whl", hash = "sha256:d3660c82f209655a06b587d55e723f0b813d3a7db2e32e5e7dc64ac2a9e86fde", size = 782511, upload-time = "2024-11-06T20:09:04.062Z" },
    { url = "https://files.pythonhosted.org/packages/1b/2b/323e72d5d2fd8de0d9baa443e1ed70363ed7e7b2fb526f5950c5cb99c364/regex-2024.11.6-cp310-cp310-manylinux_2_17_ppc64le.manylinux2014_ppc64le.whl", hash = "sha256:d22326fcdef5e08c154280b71163ced384b428343ae16a5ab2b3354aed12436e", size = 821149, upload-time = "2024-11-06T20:09:06.237Z" },
    { url = "https://files.pythonhosted.org/packages/90/30/63373b9ea468fbef8a907fd273e5c329b8c9535fee36fc8dba5fecac475d/regex-2024.11.6-cp310-cp310-manylinux_2_17_s390x.manylinux2014_s390x.whl", hash = "sha256:f1ac758ef6aebfc8943560194e9fd0fa18bcb34d89fd8bd2af18183afd8da3a2", size = 809707, upload-time = "2024-11-06T20:09:07.715Z" },
    { url = "https://files.pythonhosted.org/packages/f2/98/26d3830875b53071f1f0ae6d547f1d98e964dd29ad35cbf94439120bb67a/regex-2024.11.6-cp310-cp310-manylinux_2_17_x86_64.manylinux2014_x86_64.whl", hash = "sha256:997d6a487ff00807ba810e0f8332c18b4eb8d29463cfb7c820dc4b6e7562d0cf", size = 781702, upload-time = "2024-11-06T20:09:10.101Z" },
    { url = "https://files.pythonhosted.org/packages/87/55/eb2a068334274db86208ab9d5599ffa63631b9f0f67ed70ea7c82a69bbc8/regex-2024.11.6-cp310-cp310-manylinux_2_5_i686.manylinux1_i686.manylinux_2_17_i686.manylinux2014_i686.whl", hash = "sha256:02a02d2bb04fec86ad61f3ea7f49c015a0681bf76abb9857f945d26159d2968c", size = 771976, upload-time = "2024-11-06T20:09:11.566Z" },
    { url = "https://files.pythonhosted.org/packages/74/c0/be707bcfe98254d8f9d2cff55d216e946f4ea48ad2fd8cf1428f8c5332ba/regex-2024.11.6-cp310-cp310-manylinux_2_5_x86_64.manylinux1_x86_64.manylinux_2_12_x86_64.manylinux2010_x86_64.whl", hash = "sha256:f02f93b92358ee3f78660e43b4b0091229260c5d5c408d17d60bf26b6c900e86", size = 697397, upload-time = "2024-11-06T20:09:13.119Z" },
    { url = "https://files.pythonhosted.org/packages/49/dc/bb45572ceb49e0f6509f7596e4ba7031f6819ecb26bc7610979af5a77f45/regex-2024.11.6-cp310-cp310-musllinux_1_2_aarch64.whl", hash = "sha256:06eb1be98df10e81ebaded73fcd51989dcf534e3c753466e4b60c4697a003b67", size = 768726, upload-time = "2024-11-06T20:09:14.85Z" },
    { url = "https://files.pythonhosted.org/packages/5a/db/f43fd75dc4c0c2d96d0881967897926942e935d700863666f3c844a72ce6/regex-2024.11.6-cp310-cp310-musllinux_1_2_i686.whl", hash = "sha256:040df6fe1a5504eb0f04f048e6d09cd7c7110fef851d7c567a6b6e09942feb7d", size = 775098, upload-time = "2024-11-06T20:09:16.504Z" },
    { url = "https://files.pythonhosted.org/packages/99/d7/f94154db29ab5a89d69ff893159b19ada89e76b915c1293e98603d39838c/regex-2024.11.6-cp310-cp310-musllinux_1_2_ppc64le.whl", hash = "sha256:fdabbfc59f2c6edba2a6622c647b716e34e8e3867e0ab975412c5c2f79b82da2", size = 839325, upload-time = "2024-11-06T20:09:18.698Z" },
    { url = "https://files.pythonhosted.org/packages/f7/17/3cbfab1f23356fbbf07708220ab438a7efa1e0f34195bf857433f79f1788/regex-2024.11.6-cp310-cp310-musllinux_1_2_s390x.whl", hash = "sha256:8447d2d39b5abe381419319f942de20b7ecd60ce86f16a23b0698f22e1b70008", size = 843277, upload-time = "2024-11-06T20:09:21.725Z" },
    { url = "https://files.pythonhosted.org/packages/7e/f2/48b393b51900456155de3ad001900f94298965e1cad1c772b87f9cfea011/regex-2024.11.6-cp310-cp310-musllinux_1_2_x86_64.whl", hash = "sha256:da8f5fc57d1933de22a9e23eec290a0d8a5927a5370d24bda9a6abe50683fe62", size = 773197, upload-time = "2024-11-06T20:09:24.092Z" },
    { url = "https://files.pythonhosted.org/packages/45/3f/ef9589aba93e084cd3f8471fded352826dcae8489b650d0b9b27bc5bba8a/regex-2024.11.6-cp310-cp310-win32.whl", hash = "sha256:b489578720afb782f6ccf2840920f3a32e31ba28a4b162e13900c3e6bd3f930e", size = 261714, upload-time = "2024-11-06T20:09:26.36Z" },
    { url = "https://files.pythonhosted.org/packages/42/7e/5f1b92c8468290c465fd50c5318da64319133231415a8aa6ea5ab995a815/regex-2024.11.6-cp310-cp310-win_amd64.whl", hash = "sha256:5071b2093e793357c9d8b2929dfc13ac5f0a6c650559503bb81189d0a3814519", size = 274042, upload-time = "2024-11-06T20:09:28.762Z" },
]

[[package]]
name = "requests"
version = "2.32.3"
source = { registry = "https://pypi.org/simple" }
dependencies = [
    { name = "certifi" },
    { name = "charset-normalizer" },
    { name = "idna" },
    { name = "urllib3" },
]
sdist = { url = "https://files.pythonhosted.org/packages/63/70/2bf7780ad2d390a8d301ad0b550f1581eadbd9a20f896afe06353c2a2913/requests-2.32.3.tar.gz", hash = "sha256:55365417734eb18255590a9ff9eb97e9e1da868d4ccd6402399eaf68af20a760", size = 131218, upload-time = "2024-05-29T15:37:49.536Z" }
wheels = [
    { url = "https://files.pythonhosted.org/packages/f9/9b/335f9764261e915ed497fcdeb11df5dfd6f7bf257d4a6a2a686d80da4d54/requests-2.32.3-py3-none-any.whl", hash = "sha256:70761cfe03c773ceb22aa2f671b4757976145175cdfca038c02654d061d6dcc6", size = 64928, upload-time = "2024-05-29T15:37:47.027Z" },
]

[[package]]
name = "sacrebleu"
version = "2.5.1"
source = { registry = "https://pypi.org/simple" }
dependencies = [
    { name = "colorama" },
    { name = "lxml" },
    { name = "numpy" },
    { name = "portalocker" },
    { name = "regex" },
    { name = "tabulate" },
]
sdist = { url = "https://files.pythonhosted.org/packages/01/14/8526cf8a5b912b618e7d6ed319a5b1876788bebba1f9a660e1291832c1cc/sacrebleu-2.5.1.tar.gz", hash = "sha256:1a088cc1c74ffaff0759c3191a85db09eecfa7a52e09be244e319d8d64e2fb11", size = 1896900, upload-time = "2025-01-03T20:15:16.772Z" }
wheels = [
    { url = "https://files.pythonhosted.org/packages/cd/45/7b55a7bd7e5c5b573b40ad58ba43fa09962dc5c8d71b1f573d4aeaa54a7e/sacrebleu-2.5.1-py3-none-any.whl", hash = "sha256:7c9f7ee75bec3a5bf19dd87112dfd654952130e403ad30c48298fb7da3212d5d", size = 104107, upload-time = "2025-01-03T20:15:14.626Z" },
]

[[package]]
name = "scikit-learn"
version = "1.6.1"
source = { registry = "https://pypi.org/simple" }
dependencies = [
    { name = "joblib" },
    { name = "numpy" },
    { name = "scipy" },
    { name = "threadpoolctl" },
]
sdist = { url = "https://files.pythonhosted.org/packages/9e/a5/4ae3b3a0755f7b35a280ac90b28817d1f380318973cff14075ab41ef50d9/scikit_learn-1.6.1.tar.gz", hash = "sha256:b4fc2525eca2c69a59260f583c56a7557c6ccdf8deafdba6e060f94c1c59738e", size = 7068312, upload-time = "2025-01-10T08:07:55.348Z" }
wheels = [
    { url = "https://files.pythonhosted.org/packages/2e/3a/f4597eb41049110b21ebcbb0bcb43e4035017545daa5eedcfeb45c08b9c5/scikit_learn-1.6.1-cp310-cp310-macosx_10_9_x86_64.whl", hash = "sha256:d056391530ccd1e501056160e3c9673b4da4805eb67eb2bdf4e983e1f9c9204e", size = 12067702, upload-time = "2025-01-10T08:05:56.515Z" },
    { url = "https://files.pythonhosted.org/packages/37/19/0423e5e1fd1c6ec5be2352ba05a537a473c1677f8188b9306097d684b327/scikit_learn-1.6.1-cp310-cp310-macosx_12_0_arm64.whl", hash = "sha256:0c8d036eb937dbb568c6242fa598d551d88fb4399c0344d95c001980ec1c7d36", size = 11112765, upload-time = "2025-01-10T08:06:00.272Z" },
    { url = "https://files.pythonhosted.org/packages/70/95/d5cb2297a835b0f5fc9a77042b0a2d029866379091ab8b3f52cc62277808/scikit_learn-1.6.1-cp310-cp310-manylinux_2_17_aarch64.manylinux2014_aarch64.whl", hash = "sha256:8634c4bd21a2a813e0a7e3900464e6d593162a29dd35d25bdf0103b3fce60ed5", size = 12643991, upload-time = "2025-01-10T08:06:04.813Z" },
    { url = "https://files.pythonhosted.org/packages/b7/91/ab3c697188f224d658969f678be86b0968ccc52774c8ab4a86a07be13c25/scikit_learn-1.6.1-cp310-cp310-manylinux_2_17_x86_64.manylinux2014_x86_64.whl", hash = "sha256:775da975a471c4f6f467725dff0ced5c7ac7bda5e9316b260225b48475279a1b", size = 13497182, upload-time = "2025-01-10T08:06:08.42Z" },
    { url = "https://files.pythonhosted.org/packages/17/04/d5d556b6c88886c092cc989433b2bab62488e0f0dafe616a1d5c9cb0efb1/scikit_learn-1.6.1-cp310-cp310-win_amd64.whl", hash = "sha256:8a600c31592bd7dab31e1c61b9bbd6dea1b3433e67d264d17ce1017dbdce8002", size = 11125517, upload-time = "2025-01-10T08:06:12.783Z" },
]

[[package]]
name = "scipy"
version = "1.15.2"
source = { registry = "https://pypi.org/simple" }
dependencies = [
    { name = "numpy" },
]
sdist = { url = "https://files.pythonhosted.org/packages/b7/b9/31ba9cd990e626574baf93fbc1ac61cf9ed54faafd04c479117517661637/scipy-1.15.2.tar.gz", hash = "sha256:cd58a314d92838f7e6f755c8a2167ead4f27e1fd5c1251fd54289569ef3495ec", size = 59417316, upload-time = "2025-02-17T00:42:24.791Z" }
wheels = [
    { url = "https://files.pythonhosted.org/packages/95/df/ef233fff6838fe6f7840d69b5ef9f20d2b5c912a8727b21ebf876cb15d54/scipy-1.15.2-cp310-cp310-macosx_10_13_x86_64.whl", hash = "sha256:a2ec871edaa863e8213ea5df811cd600734f6400b4af272e1c011e69401218e9", size = 38692502, upload-time = "2025-02-17T00:28:56.118Z" },
    { url = "https://files.pythonhosted.org/packages/5c/20/acdd4efb8a68b842968f7bc5611b1aeb819794508771ad104de418701422/scipy-1.15.2-cp310-cp310-macosx_12_0_arm64.whl", hash = "sha256:6f223753c6ea76983af380787611ae1291e3ceb23917393079dcc746ba60cfb5", size = 30085508, upload-time = "2025-02-17T00:29:06.048Z" },
    { url = "https://files.pythonhosted.org/packages/42/55/39cf96ca7126f1e78ee72a6344ebdc6702fc47d037319ad93221063e6cf4/scipy-1.15.2-cp310-cp310-macosx_14_0_arm64.whl", hash = "sha256:ecf797d2d798cf7c838c6d98321061eb3e72a74710e6c40540f0e8087e3b499e", size = 22359166, upload-time = "2025-02-17T00:29:13.553Z" },
    { url = "https://files.pythonhosted.org/packages/51/48/708d26a4ab8a1441536bf2dfcad1df0ca14a69f010fba3ccbdfc02df7185/scipy-1.15.2-cp310-cp310-macosx_14_0_x86_64.whl", hash = "sha256:9b18aa747da280664642997e65aab1dd19d0c3d17068a04b3fe34e2559196cb9", size = 25112047, upload-time = "2025-02-17T00:29:23.204Z" },
    { url = "https://files.pythonhosted.org/packages/dd/65/f9c5755b995ad892020381b8ae11f16d18616208e388621dfacc11df6de6/scipy-1.15.2-cp310-cp310-manylinux_2_17_aarch64.manylinux2014_aarch64.whl", hash = "sha256:87994da02e73549dfecaed9e09a4f9d58a045a053865679aeb8d6d43747d4df3", size = 35536214, upload-time = "2025-02-17T00:29:33.215Z" },
    { url = "https://files.pythonhosted.org/packages/de/3c/c96d904b9892beec978562f64d8cc43f9cca0842e65bd3cd1b7f7389b0ba/scipy-1.15.2-cp310-cp310-manylinux_2_17_x86_64.manylinux2014_x86_64.whl", hash = "sha256:69ea6e56d00977f355c0f84eba69877b6df084516c602d93a33812aa04d90a3d", size = 37646981, upload-time = "2025-02-17T00:29:46.188Z" },
    { url = "https://files.pythonhosted.org/packages/3d/74/c2d8a24d18acdeae69ed02e132b9bc1bb67b7bee90feee1afe05a68f9d67/scipy-1.15.2-cp310-cp310-musllinux_1_2_aarch64.whl", hash = "sha256:888307125ea0c4466287191e5606a2c910963405ce9671448ff9c81c53f85f58", size = 37230048, upload-time = "2025-02-17T00:29:56.646Z" },
    { url = "https://files.pythonhosted.org/packages/42/19/0aa4ce80eca82d487987eff0bc754f014dec10d20de2f66754fa4ea70204/scipy-1.15.2-cp310-cp310-musllinux_1_2_x86_64.whl", hash = "sha256:9412f5e408b397ff5641080ed1e798623dbe1ec0d78e72c9eca8992976fa65aa", size = 40010322, upload-time = "2025-02-17T00:30:07.422Z" },
    { url = "https://files.pythonhosted.org/packages/d0/d2/f0683b7e992be44d1475cc144d1f1eeae63c73a14f862974b4db64af635e/scipy-1.15.2-cp310-cp310-win_amd64.whl", hash = "sha256:b5e025e903b4f166ea03b109bb241355b9c42c279ea694d8864d033727205e65", size = 41233385, upload-time = "2025-02-17T00:30:20.268Z" },
]

[[package]]
name = "seaborn"
version = "0.13.2"
source = { registry = "https://pypi.org/simple" }
dependencies = [
    { name = "matplotlib" },
    { name = "numpy" },
    { name = "pandas" },
]
sdist = { url = "https://files.pythonhosted.org/packages/86/59/a451d7420a77ab0b98f7affa3a1d78a313d2f7281a57afb1a34bae8ab412/seaborn-0.13.2.tar.gz", hash = "sha256:93e60a40988f4d65e9f4885df477e2fdaff6b73a9ded434c1ab356dd57eefff7", size = 1457696, upload-time = "2024-01-25T13:21:52.551Z" }
wheels = [
    { url = "https://files.pythonhosted.org/packages/83/11/00d3c3dfc25ad54e731d91449895a79e4bf2384dc3ac01809010ba88f6d5/seaborn-0.13.2-py3-none-any.whl", hash = "sha256:636f8336facf092165e27924f223d3c62ca560b1f2bb5dff7ab7fad265361987", size = 294914, upload-time = "2024-01-25T13:21:49.598Z" },
]

[[package]]
name = "sentry-sdk"
version = "2.27.0"
source = { registry = "https://pypi.org/simple" }
dependencies = [
    { name = "certifi" },
    { name = "urllib3" },
]
sdist = { url = "https://files.pythonhosted.org/packages/cf/b6/a92ae6fa6d7e6e536bc586776b1669b84fb724dfe21b8ff08297f2d7c969/sentry_sdk-2.27.0.tar.gz", hash = "sha256:90f4f883f9eff294aff59af3d58c2d1b64e3927b28d5ada2b9b41f5aeda47daf", size = 323556, upload-time = "2025-04-24T10:09:37.927Z" }
wheels = [
    { url = "https://files.pythonhosted.org/packages/dd/8b/fb496a45854e37930b57564a20fb8e90dd0f8b6add0491527c00f2163b00/sentry_sdk-2.27.0-py2.py3-none-any.whl", hash = "sha256:c58935bfff8af6a0856d37e8adebdbc7b3281c2b632ec823ef03cd108d216ff0", size = 340786, upload-time = "2025-04-24T10:09:35.897Z" },
]

[[package]]
name = "setproctitle"
version = "1.3.6"
source = { registry = "https://pypi.org/simple" }
sdist = { url = "https://files.pythonhosted.org/packages/9e/af/56efe21c53ac81ac87e000b15e60b3d8104224b4313b6eacac3597bd183d/setproctitle-1.3.6.tar.gz", hash = "sha256:c9f32b96c700bb384f33f7cf07954bb609d35dd82752cef57fb2ee0968409169", size = 26889, upload-time = "2025-04-29T13:35:00.184Z" }
wheels = [
    { url = "https://files.pythonhosted.org/packages/7d/db/8214810cae49e2e474ea741aaa7d6111486f27377e864f0eb6d297c9be56/setproctitle-1.3.6-cp310-cp310-macosx_10_9_universal2.whl", hash = "sha256:ebcf34b69df4ca0eabaaaf4a3d890f637f355fed00ba806f7ebdd2d040658c26", size = 17412, upload-time = "2025-04-29T13:32:38.795Z" },
    { url = "https://files.pythonhosted.org/packages/a4/45/909b0dcd68b16d2e58de0e861c0c0b67748ccc87ff9b59136e9710b528b1/setproctitle-1.3.6-cp310-cp310-macosx_11_0_arm64.whl", hash = "sha256:1aa1935aa2195b76f377e5cb018290376b7bf085f0b53f5a95c0c21011b74367", size = 11966, upload-time = "2025-04-29T13:32:41.289Z" },
    { url = "https://files.pythonhosted.org/packages/8a/f4/f1cd54fedae1cdacf1d1db833dc096bfb1f029451f60e68563e4c26ed2f7/setproctitle-1.3.6-cp310-cp310-manylinux_2_17_aarch64.manylinux2014_aarch64.whl", hash = "sha256:13624d9925bb481bc0ccfbc7f533da38bfbfe6e80652314f789abc78c2e513bd", size = 31350, upload-time = "2025-04-29T13:32:43.013Z" },
    { url = "https://files.pythonhosted.org/packages/5a/5f/f159b22d286a349633d4090090b8e6632fb84575a64f189b68e70a613c65/setproctitle-1.3.6-cp310-cp310-manylinux_2_17_ppc64le.manylinux2014_ppc64le.whl", hash = "sha256:97a138fa875c6f281df7720dac742259e85518135cd0e3551aba1c628103d853", size = 32704, upload-time = "2025-04-29T13:32:44.215Z" },
    { url = "https://files.pythonhosted.org/packages/9c/25/e5ea2673d951dafc04b6544d7b33dd9283733d715c8f40e93d39ae35d6a0/setproctitle-1.3.6-cp310-cp310-manylinux_2_5_i686.manylinux1_i686.manylinux_2_17_i686.manylinux2014_i686.whl", hash = "sha256:c86e9e82bfab579327dbe9b82c71475165fbc8b2134d24f9a3b2edaf200a5c3d", size = 29833, upload-time = "2025-04-29T13:32:45.882Z" },
    { url = "https://files.pythonhosted.org/packages/67/2b/c3cbd4a4462c1143465d8c151f1d51bbfb418e60a96a754329d28d416575/setproctitle-1.3.6-cp310-cp310-manylinux_2_5_x86_64.manylinux1_x86_64.manylinux_2_17_x86_64.manylinux2014_x86_64.whl", hash = "sha256:6af330ddc2ec05a99c3933ab3cba9365357c0b8470a7f2fa054ee4b0984f57d1", size = 30884, upload-time = "2025-04-29T13:32:47.515Z" },
    { url = "https://files.pythonhosted.org/packages/27/04/b43a622a9fbf0f216a50b523067d3b07739ede2106a7226223e33abf6659/setproctitle-1.3.6-cp310-cp310-musllinux_1_2_aarch64.whl", hash = "sha256:109fc07b1cd6cef9c245b2028e3e98e038283342b220def311d0239179810dbe", size = 30798, upload-time = "2025-04-29T13:32:48.717Z" },
    { url = "https://files.pythonhosted.org/packages/41/60/8eb197b56b0a3110eef2a1d2ddb61b3f5809dbab9d975aa40c86e5d4b312/setproctitle-1.3.6-cp310-cp310-musllinux_1_2_i686.whl", hash = "sha256:7df5fcc48588f82b6cc8073db069609ddd48a49b1e9734a20d0efb32464753c4", size = 29758, upload-time = "2025-04-29T13:32:50.3Z" },
    { url = "https://files.pythonhosted.org/packages/db/1d/c394322a5425c12f4ada0696eb6d194768752d4e3acaca0c9d593025feb4/setproctitle-1.3.6-cp310-cp310-musllinux_1_2_ppc64le.whl", hash = "sha256:2407955dc359d735a20ac6e797ad160feb33d529a2ac50695c11a1ec680eafab", size = 32157, upload-time = "2025-04-29T13:32:52.026Z" },
    { url = "https://files.pythonhosted.org/packages/e7/24/ce080682b144f057814efbe95daac09149e90f7689e2515897817a941686/setproctitle-1.3.6-cp310-cp310-musllinux_1_2_x86_64.whl", hash = "sha256:38ca045626af693da042ac35d7332e7b9dbd52e6351d6973b310612e3acee6d6", size = 30291, upload-time = "2025-04-29T13:32:53.737Z" },
    { url = "https://files.pythonhosted.org/packages/a7/4f/4db265493567865428dcec376f8142a9c65d27c10c3ac915d173b4053afb/setproctitle-1.3.6-cp310-cp310-win32.whl", hash = "sha256:9483aa336687463f5497dd37a070094f3dff55e2c888994f8440fcf426a1a844", size = 11492, upload-time = "2025-04-29T13:32:55.271Z" },
    { url = "https://files.pythonhosted.org/packages/38/b0/64c3948f7957db44b4c5edfe9c197de493144dc915ddf95cf36aeca0dc52/setproctitle-1.3.6-cp310-cp310-win_amd64.whl", hash = "sha256:4efc91b437f6ff2578e89e3f17d010c0a0ff01736606473d082913ecaf7859ba", size = 12204, upload-time = "2025-04-29T13:32:56.711Z" },
    { url = "https://files.pythonhosted.org/packages/d0/2b/f19977b646b64c1440dade2c385c89c39f74ce5254defa102dfd9c163e0b/setproctitle-1.3.6-pp310-pypy310_pp73-macosx_11_0_arm64.whl", hash = "sha256:3cde5b83ec4915cd5e6ae271937fd60d14113c8f7769b4a20d51769fe70d8717", size = 11471, upload-time = "2025-04-29T13:34:42.665Z" },
    { url = "https://files.pythonhosted.org/packages/78/46/db58cf700f1408cf0f63d3f939f7b077bd450da8e037310f70e74c41262f/setproctitle-1.3.6-pp310-pypy310_pp73-manylinux_2_5_i686.manylinux1_i686.manylinux_2_17_i686.manylinux2014_i686.whl", hash = "sha256:797f2846b546a8741413c57d9fb930ad5aa939d925c9c0fa6186d77580035af7", size = 13520, upload-time = "2025-04-29T13:34:44.287Z" },
    { url = "https://files.pythonhosted.org/packages/5c/46/0b89e7ebe77543e721c67077ad93fc8c7c3c31a8db3b12e00d02950f6adc/setproctitle-1.3.6-pp310-pypy310_pp73-manylinux_2_5_x86_64.manylinux1_x86_64.manylinux_2_17_x86_64.manylinux2014_x86_64.whl", hash = "sha256:4ac3eb04bcf0119aadc6235a2c162bae5ed5f740e3d42273a7228b915722de20", size = 13094, upload-time = "2025-04-29T13:34:45.605Z" },
    { url = "https://files.pythonhosted.org/packages/f7/78/03f2e42eb83bce6f853d7751ae95f8a3ae7408145a0b6cdd717be01497d7/setproctitle-1.3.6-pp310-pypy310_pp73-win_amd64.whl", hash = "sha256:0e6b5633c94c5111f7137f875e8f1ff48f53b991d5d5b90932f27dc8c1fa9ae4", size = 12241, upload-time = "2025-04-29T13:34:46.996Z" },
]

[[package]]
name = "setuptools"
version = "80.3.1"
source = { registry = "https://pypi.org/simple" }
sdist = { url = "https://files.pythonhosted.org/packages/70/dc/3976b322de9d2e87ed0007cf04cc7553969b6c7b3f48a565d0333748fbcd/setuptools-80.3.1.tar.gz", hash = "sha256:31e2c58dbb67c99c289f51c16d899afedae292b978f8051efaf6262d8212f927", size = 1315082, upload-time = "2025-05-04T18:47:04.397Z" }
wheels = [
    { url = "https://files.pythonhosted.org/packages/53/7e/5d8af3317ddbf9519b687bd1c39d8737fde07d97f54df65553faca5cffb1/setuptools-80.3.1-py3-none-any.whl", hash = "sha256:ea8e00d7992054c4c592aeb892f6ad51fe1b4d90cc6947cc45c45717c40ec537", size = 1201172, upload-time = "2025-05-04T18:47:02.575Z" },
]

[[package]]
name = "six"
version = "1.17.0"
source = { registry = "https://pypi.org/simple" }
sdist = { url = "https://files.pythonhosted.org/packages/94/e7/b2c673351809dca68a0e064b6af791aa332cf192da575fd474ed7d6f16a2/six-1.17.0.tar.gz", hash = "sha256:ff70335d468e7eb6ec65b95b99d3a2836546063f63acc5171de367e834932a81", size = 34031, upload-time = "2024-12-04T17:35:28.174Z" }
wheels = [
    { url = "https://files.pythonhosted.org/packages/b7/ce/149a00dd41f10bc29e5921b496af8b574d8413afcd5e30dfa0ed46c2cc5e/six-1.17.0-py2.py3-none-any.whl", hash = "sha256:4721f391ed90541fddacab5acf947aa0d3dc7d27b2e1e8eda2be8970586c3274", size = 11050, upload-time = "2024-12-04T17:35:26.475Z" },
]

[[package]]
name = "smmap"
version = "5.0.2"
source = { registry = "https://pypi.org/simple" }
sdist = { url = "https://files.pythonhosted.org/packages/44/cd/a040c4b3119bbe532e5b0732286f805445375489fceaec1f48306068ee3b/smmap-5.0.2.tar.gz", hash = "sha256:26ea65a03958fa0c8a1c7e8c7a58fdc77221b8910f6be2131affade476898ad5", size = 22329, upload-time = "2025-01-02T07:14:40.909Z" }
wheels = [
    { url = "https://files.pythonhosted.org/packages/04/be/d09147ad1ec7934636ad912901c5fd7667e1c858e19d355237db0d0cd5e4/smmap-5.0.2-py3-none-any.whl", hash = "sha256:b30115f0def7d7531d22a0fb6502488d879e75b260a9db4d0819cfb25403af5e", size = 24303, upload-time = "2025-01-02T07:14:38.724Z" },
]

[[package]]
name = "soundfile"
version = "0.13.1"
source = { registry = "https://pypi.org/simple" }
dependencies = [
    { name = "cffi" },
    { name = "numpy" },
]
sdist = { url = "https://files.pythonhosted.org/packages/e1/41/9b873a8c055582859b239be17902a85339bec6a30ad162f98c9b0288a2cc/soundfile-0.13.1.tar.gz", hash = "sha256:b2c68dab1e30297317080a5b43df57e302584c49e2942defdde0acccc53f0e5b", size = 46156, upload-time = "2025-01-25T09:17:04.831Z" }
wheels = [
    { url = "https://files.pythonhosted.org/packages/64/28/e2a36573ccbcf3d57c00626a21fe51989380636e821b341d36ccca0c1c3a/soundfile-0.13.1-py2.py3-none-any.whl", hash = "sha256:a23c717560da2cf4c7b5ae1142514e0fd82d6bbd9dfc93a50423447142f2c445", size = 25751, upload-time = "2025-01-25T09:16:44.235Z" },
    { url = "https://files.pythonhosted.org/packages/ea/ab/73e97a5b3cc46bba7ff8650a1504348fa1863a6f9d57d7001c6b67c5f20e/soundfile-0.13.1-py2.py3-none-macosx_10_9_x86_64.whl", hash = "sha256:82dc664d19831933fe59adad199bf3945ad06d84bc111a5b4c0d3089a5b9ec33", size = 1142250, upload-time = "2025-01-25T09:16:47.583Z" },
    { url = "https://files.pythonhosted.org/packages/a0/e5/58fd1a8d7b26fc113af244f966ee3aecf03cb9293cb935daaddc1e455e18/soundfile-0.13.1-py2.py3-none-macosx_11_0_arm64.whl", hash = "sha256:743f12c12c4054921e15736c6be09ac26b3b3d603aef6fd69f9dde68748f2593", size = 1101406, upload-time = "2025-01-25T09:16:49.662Z" },
    { url = "https://files.pythonhosted.org/packages/58/ae/c0e4a53d77cf6e9a04179535766b3321b0b9ced5f70522e4caf9329f0046/soundfile-0.13.1-py2.py3-none-manylinux_2_28_aarch64.whl", hash = "sha256:9c9e855f5a4d06ce4213f31918653ab7de0c5a8d8107cd2427e44b42df547deb", size = 1235729, upload-time = "2025-01-25T09:16:53.018Z" },
    { url = "https://files.pythonhosted.org/packages/57/5e/70bdd9579b35003a489fc850b5047beeda26328053ebadc1fb60f320f7db/soundfile-0.13.1-py2.py3-none-manylinux_2_28_x86_64.whl", hash = "sha256:03267c4e493315294834a0870f31dbb3b28a95561b80b134f0bd3cf2d5f0e618", size = 1313646, upload-time = "2025-01-25T09:16:54.872Z" },
    { url = "https://files.pythonhosted.org/packages/fe/df/8c11dc4dfceda14e3003bb81a0d0edcaaf0796dd7b4f826ea3e532146bba/soundfile-0.13.1-py2.py3-none-win32.whl", hash = "sha256:c734564fab7c5ddf8e9be5bf70bab68042cd17e9c214c06e365e20d64f9a69d5", size = 899881, upload-time = "2025-01-25T09:16:56.663Z" },
    { url = "https://files.pythonhosted.org/packages/14/e9/6b761de83277f2f02ded7e7ea6f07828ec78e4b229b80e4ca55dd205b9dc/soundfile-0.13.1-py2.py3-none-win_amd64.whl", hash = "sha256:1e70a05a0626524a69e9f0f4dd2ec174b4e9567f4d8b6c11d38b5c289be36ee9", size = 1019162, upload-time = "2025-01-25T09:16:59.573Z" },
]

[[package]]
name = "stack-data"
version = "0.6.3"
source = { registry = "https://pypi.org/simple" }
dependencies = [
    { name = "asttokens" },
    { name = "executing" },
    { name = "pure-eval" },
]
sdist = { url = "https://files.pythonhosted.org/packages/28/e3/55dcc2cfbc3ca9c29519eb6884dd1415ecb53b0e934862d3559ddcb7e20b/stack_data-0.6.3.tar.gz", hash = "sha256:836a778de4fec4dcd1dcd89ed8abff8a221f58308462e1c4aa2a3cf30148f0b9", size = 44707, upload-time = "2023-09-30T13:58:05.479Z" }
wheels = [
    { url = "https://files.pythonhosted.org/packages/f1/7b/ce1eafaf1a76852e2ec9b22edecf1daa58175c090266e9f6c64afcd81d91/stack_data-0.6.3-py3-none-any.whl", hash = "sha256:d5558e0c25a4cb0853cddad3d77da9891a08cb85dd9f9f91b9f8cd66e511e695", size = 24521, upload-time = "2023-09-30T13:58:03.53Z" },
]

[[package]]
name = "sympy"
version = "1.14.0"
source = { registry = "https://pypi.org/simple" }
dependencies = [
    { name = "mpmath" },
]
sdist = { url = "https://files.pythonhosted.org/packages/83/d3/803453b36afefb7c2bb238361cd4ae6125a569b4db67cd9e79846ba2d68c/sympy-1.14.0.tar.gz", hash = "sha256:d3d3fe8df1e5a0b42f0e7bdf50541697dbe7d23746e894990c030e2b05e72517", size = 7793921, upload-time = "2025-04-27T18:05:01.611Z" }
wheels = [
    { url = "https://files.pythonhosted.org/packages/a2/09/77d55d46fd61b4a135c444fc97158ef34a095e5681d0a6c10b75bf356191/sympy-1.14.0-py3-none-any.whl", hash = "sha256:e091cc3e99d2141a0ba2847328f5479b05d94a6635cb96148ccb3f34671bd8f5", size = 6299353, upload-time = "2025-04-27T18:04:59.103Z" },
]

[[package]]
name = "tabulate"
version = "0.9.0"
source = { registry = "https://pypi.org/simple" }
sdist = { url = "https://files.pythonhosted.org/packages/ec/fe/802052aecb21e3797b8f7902564ab6ea0d60ff8ca23952079064155d1ae1/tabulate-0.9.0.tar.gz", hash = "sha256:0095b12bf5966de529c0feb1fa08671671b3368eec77d7ef7ab114be2c068b3c", size = 81090, upload-time = "2022-10-06T17:21:48.54Z" }
wheels = [
    { url = "https://files.pythonhosted.org/packages/40/44/4a5f08c96eb108af5cb50b41f76142f0afa346dfa99d5296fe7202a11854/tabulate-0.9.0-py3-none-any.whl", hash = "sha256:024ca478df22e9340661486f85298cff5f6dcdba14f3813e8830015b9ed1948f", size = 35252, upload-time = "2022-10-06T17:21:44.262Z" },
]

[[package]]
name = "threadpoolctl"
version = "3.6.0"
source = { registry = "https://pypi.org/simple" }
sdist = { url = "https://files.pythonhosted.org/packages/b7/4d/08c89e34946fce2aec4fbb45c9016efd5f4d7f24af8e5d93296e935631d8/threadpoolctl-3.6.0.tar.gz", hash = "sha256:8ab8b4aa3491d812b623328249fab5302a68d2d71745c8a4c719a2fcaba9f44e", size = 21274, upload-time = "2025-03-13T13:49:23.031Z" }
wheels = [
    { url = "https://files.pythonhosted.org/packages/32/d5/f9a850d79b0851d1d4ef6456097579a9005b31fea68726a4ae5f2d82ddd9/threadpoolctl-3.6.0-py3-none-any.whl", hash = "sha256:43a0b8fd5a2928500110039e43a5eed8480b918967083ea48dc3ab9f13c4a7fb", size = 18638, upload-time = "2025-03-13T13:49:21.846Z" },
]

[[package]]
name = "tomli"
version = "2.2.1"
source = { registry = "https://pypi.org/simple" }
sdist = { url = "https://files.pythonhosted.org/packages/18/87/302344fed471e44a87289cf4967697d07e532f2421fdaf868a303cbae4ff/tomli-2.2.1.tar.gz", hash = "sha256:cd45e1dc79c835ce60f7404ec8119f2eb06d38b1deba146f07ced3bbc44505ff", size = 17175, upload-time = "2024-11-27T22:38:36.873Z" }
wheels = [
    { url = "https://files.pythonhosted.org/packages/6e/c2/61d3e0f47e2b74ef40a68b9e6ad5984f6241a942f7cd3bbfbdbd03861ea9/tomli-2.2.1-py3-none-any.whl", hash = "sha256:cb55c73c5f4408779d0cf3eef9f762b9c9f147a77de7b258bef0a5628adc85cc", size = 14257, upload-time = "2024-11-27T22:38:35.385Z" },
]

[[package]]
name = "torch"
version = "2.7.0"
source = { registry = "https://pypi.org/simple" }
dependencies = [
    { name = "filelock" },
    { name = "fsspec" },
    { name = "jinja2" },
    { name = "networkx" },
    { name = "nvidia-cublas-cu12", marker = "platform_machine == 'x86_64' and sys_platform == 'linux'" },
    { name = "nvidia-cuda-cupti-cu12", marker = "platform_machine == 'x86_64' and sys_platform == 'linux'" },
    { name = "nvidia-cuda-nvrtc-cu12", marker = "platform_machine == 'x86_64' and sys_platform == 'linux'" },
    { name = "nvidia-cuda-runtime-cu12", marker = "platform_machine == 'x86_64' and sys_platform == 'linux'" },
    { name = "nvidia-cudnn-cu12", marker = "platform_machine == 'x86_64' and sys_platform == 'linux'" },
    { name = "nvidia-cufft-cu12", marker = "platform_machine == 'x86_64' and sys_platform == 'linux'" },
    { name = "nvidia-cufile-cu12", marker = "platform_machine == 'x86_64' and sys_platform == 'linux'" },
    { name = "nvidia-curand-cu12", marker = "platform_machine == 'x86_64' and sys_platform == 'linux'" },
    { name = "nvidia-cusolver-cu12", marker = "platform_machine == 'x86_64' and sys_platform == 'linux'" },
    { name = "nvidia-cusparse-cu12", marker = "platform_machine == 'x86_64' and sys_platform == 'linux'" },
    { name = "nvidia-cusparselt-cu12", marker = "platform_machine == 'x86_64' and sys_platform == 'linux'" },
    { name = "nvidia-nccl-cu12", marker = "platform_machine == 'x86_64' and sys_platform == 'linux'" },
    { name = "nvidia-nvjitlink-cu12", marker = "platform_machine == 'x86_64' and sys_platform == 'linux'" },
    { name = "nvidia-nvtx-cu12", marker = "platform_machine == 'x86_64' and sys_platform == 'linux'" },
    { name = "sympy" },
    { name = "triton", marker = "platform_machine == 'x86_64' and sys_platform == 'linux'" },
    { name = "typing-extensions" },
]
wheels = [
    { url = "https://files.pythonhosted.org/packages/46/c2/3fb87940fa160d956ee94d644d37b99a24b9c05a4222bf34f94c71880e28/torch-2.7.0-cp310-cp310-manylinux_2_28_aarch64.whl", hash = "sha256:c9afea41b11e1a1ab1b258a5c31afbd646d6319042bfe4f231b408034b51128b", size = 99158447, upload-time = "2025-04-23T14:35:10.557Z" },
    { url = "https://files.pythonhosted.org/packages/cc/2c/91d1de65573fce563f5284e69d9c56b57289625cffbbb6d533d5d56c36a5/torch-2.7.0-cp310-cp310-manylinux_2_28_x86_64.whl", hash = "sha256:0b9960183b6e5b71239a3e6c883d8852c304e691c0b2955f7045e8a6d05b9183", size = 865164221, upload-time = "2025-04-23T14:33:27.864Z" },
    { url = "https://files.pythonhosted.org/packages/7f/7e/1b1cc4e0e7cc2666cceb3d250eef47a205f0821c330392cf45eb08156ce5/torch-2.7.0-cp310-cp310-win_amd64.whl", hash = "sha256:2ad79d0d8c2a20a37c5df6052ec67c2078a2c4e9a96dd3a8b55daaff6d28ea29", size = 212521189, upload-time = "2025-04-23T14:34:53.898Z" },
    { url = "https://files.pythonhosted.org/packages/dc/0b/b2b83f30b8e84a51bf4f96aa3f5f65fdf7c31c591cc519310942339977e2/torch-2.7.0-cp310-none-macosx_11_0_arm64.whl", hash = "sha256:34e0168ed6de99121612d72224e59b2a58a83dae64999990eada7260c5dd582d", size = 68559462, upload-time = "2025-04-23T14:35:39.889Z" },
]

[[package]]
name = "torchaudio"
version = "2.7.0"
source = { registry = "https://pypi.org/simple" }
dependencies = [
    { name = "torch" },
]
wheels = [
    { url = "https://files.pythonhosted.org/packages/34/26/abc66c79092ad2eaaade546dc93e23d99ddf2513988261b943d274f5c01a/torchaudio-2.7.0-cp310-cp310-macosx_11_0_arm64.whl", hash = "sha256:1c4a646c9e9347836c09e965eebc58dd028ec6ef34c46d3e7891bffd8dc645ea", size = 1842304, upload-time = "2025-04-23T14:47:09.135Z" },
    { url = "https://files.pythonhosted.org/packages/ee/f7/17b8fbce19280424e612f254e1b89faf3c7640c022667a480307f2f3ca76/torchaudio-2.7.0-cp310-cp310-manylinux_2_28_aarch64.whl", hash = "sha256:9e4073992f4f8e7113e4b505d95095361ceb2f21dd7b9310776160a24266f8f6", size = 1680682, upload-time = "2025-04-23T14:47:05.936Z" },
    { url = "https://files.pythonhosted.org/packages/f2/df/ee0097fc41f718152026541c4c6cdeea830bc09903cc36a53037942a6d3d/torchaudio-2.7.0-cp310-cp310-manylinux_2_28_x86_64.whl", hash = "sha256:f7c99f7c062d6a56a3e281e3c2b779099e64cad1ce78891df61c4d19ce40742e", size = 3444849, upload-time = "2025-04-23T14:47:04.344Z" },
    { url = "https://files.pythonhosted.org/packages/65/a6/e1903c1b3787f0408d30624536d2ae30da9f749720f3cf272a4fb7abc490/torchaudio-2.7.0-cp310-cp310-win_amd64.whl", hash = "sha256:a5443422640cbe532aaacd83ad2ee6911b0451f7f50e6b3755015e92df579d37", size = 2492239, upload-time = "2025-04-23T14:46:51.914Z" },
]

[[package]]
name = "torchtext"
version = "0.18.0"
source = { registry = "https://pypi.org/simple" }
dependencies = [
    { name = "numpy" },
    { name = "requests" },
    { name = "torch" },
    { name = "tqdm" },
]
wheels = [
    { url = "https://files.pythonhosted.org/packages/cc/94/1e805ef3ec6541de75e8a86c32e00be471d98cdcef5035ad26457bc388cf/torchtext-0.18.0-cp310-cp310-macosx_11_0_arm64.whl", hash = "sha256:5826d5bbfe84a3c533e7e97659f72dbff73e1614c00c06709607d17c8446e09c", size = 2137942, upload-time = "2024-04-24T15:49:45.385Z" },
    { url = "https://files.pythonhosted.org/packages/d7/4f/9953b4d4b79917e03c393484ea8ce8f46a4cc1745f272cc371550fb7fc05/torchtext-0.18.0-cp310-cp310-manylinux1_x86_64.whl", hash = "sha256:3dc446f74aaa9aebab045fbefd102752675258e72ba447982c65e010e1cfd29a", size = 2021446, upload-time = "2024-04-24T15:49:43.271Z" },
    { url = "https://files.pythonhosted.org/packages/b2/3d/6f18d551b00bf8babaa3a569d5fd62cba2bd7bbdeaf82167a959352ba56b/torchtext-0.18.0-cp310-cp310-win_amd64.whl", hash = "sha256:d4bfe9cb7b08cf7ff3473309d9f24ed243c3a847bfbb2c932925551bf7a05892", size = 1949005, upload-time = "2024-04-24T15:49:30.715Z" },
]

[[package]]
name = "torchvision"
version = "0.22.0"
source = { registry = "https://pypi.org/simple" }
dependencies = [
    { name = "numpy" },
    { name = "pillow" },
    { name = "torch" },
]
wheels = [
    { url = "https://files.pythonhosted.org/packages/eb/03/a514766f068b088180f273913e539d08e830be3ae46ef8577ea62584a27c/torchvision-0.22.0-cp310-cp310-macosx_11_0_arm64.whl", hash = "sha256:72256f1d7ff510b16c9fb4dd488584d0693f40c792f286a9620674438a81ccca", size = 1947829, upload-time = "2025-04-23T14:42:04.652Z" },
    { url = "https://files.pythonhosted.org/packages/a3/e5/ec4b52041cd8c440521b75864376605756bd2d112d6351ea6a1ab25008c1/torchvision-0.22.0-cp310-cp310-manylinux_2_28_aarch64.whl", hash = "sha256:810ea4af3bc63cf39e834f91f4218ff5999271caaffe2456247df905002bd6c0", size = 2512604, upload-time = "2025-04-23T14:41:56.515Z" },
    { url = "https://files.pythonhosted.org/packages/e7/9e/e898a377e674da47e95227f3d7be2c49550ce381eebd8c7831c1f8bb7d39/torchvision-0.22.0-cp310-cp310-manylinux_2_28_x86_64.whl", hash = "sha256:6fbca169c690fa2b9b8c39c0ad76d5b8992296d0d03df01e11df97ce12b4e0ac", size = 7446399, upload-time = "2025-04-23T14:41:49.793Z" },
    { url = "https://files.pythonhosted.org/packages/c7/ec/2cdb90c6d9d61410b3df9ca67c210b60bf9b07aac31f800380b20b90386c/torchvision-0.22.0-cp310-cp310-win_amd64.whl", hash = "sha256:8c869df2e8e00f7b1d80a34439e6d4609b50fe3141032f50b38341ec2b59404e", size = 1716700, upload-time = "2025-04-23T14:42:03.562Z" },
]

[[package]]
name = "tornado"
version = "6.4.2"
source = { registry = "https://pypi.org/simple" }
sdist = { url = "https://files.pythonhosted.org/packages/59/45/a0daf161f7d6f36c3ea5fc0c2de619746cc3dd4c76402e9db545bd920f63/tornado-6.4.2.tar.gz", hash = "sha256:92bad5b4746e9879fd7bf1eb21dce4e3fc5128d71601f80005afa39237ad620b", size = 501135, upload-time = "2024-11-22T03:06:38.036Z" }
wheels = [
    { url = "https://files.pythonhosted.org/packages/26/7e/71f604d8cea1b58f82ba3590290b66da1e72d840aeb37e0d5f7291bd30db/tornado-6.4.2-cp38-abi3-macosx_10_9_universal2.whl", hash = "sha256:e828cce1123e9e44ae2a50a9de3055497ab1d0aeb440c5ac23064d9e44880da1", size = 436299, upload-time = "2024-11-22T03:06:20.162Z" },
    { url = "https://files.pythonhosted.org/packages/96/44/87543a3b99016d0bf54fdaab30d24bf0af2e848f1d13d34a3a5380aabe16/tornado-6.4.2-cp38-abi3-macosx_10_9_x86_64.whl", hash = "sha256:072ce12ada169c5b00b7d92a99ba089447ccc993ea2143c9ede887e0937aa803", size = 434253, upload-time = "2024-11-22T03:06:22.39Z" },
    { url = "https://files.pythonhosted.org/packages/cb/fb/fdf679b4ce51bcb7210801ef4f11fdac96e9885daa402861751353beea6e/tornado-6.4.2-cp38-abi3-manylinux_2_17_aarch64.manylinux2014_aarch64.whl", hash = "sha256:1a017d239bd1bb0919f72af256a970624241f070496635784d9bf0db640d3fec", size = 437602, upload-time = "2024-11-22T03:06:24.214Z" },
    { url = "https://files.pythonhosted.org/packages/4f/3b/e31aeffffc22b475a64dbeb273026a21b5b566f74dee48742817626c47dc/tornado-6.4.2-cp38-abi3-manylinux_2_5_i686.manylinux1_i686.manylinux_2_17_i686.manylinux2014_i686.whl", hash = "sha256:c36e62ce8f63409301537222faffcef7dfc5284f27eec227389f2ad11b09d946", size = 436972, upload-time = "2024-11-22T03:06:25.559Z" },
    { url = "https://files.pythonhosted.org/packages/22/55/b78a464de78051a30599ceb6983b01d8f732e6f69bf37b4ed07f642ac0fc/tornado-6.4.2-cp38-abi3-manylinux_2_5_x86_64.manylinux1_x86_64.manylinux_2_17_x86_64.manylinux2014_x86_64.whl", hash = "sha256:bca9eb02196e789c9cb5c3c7c0f04fb447dc2adffd95265b2c7223a8a615ccbf", size = 437173, upload-time = "2024-11-22T03:06:27.584Z" },
    { url = "https://files.pythonhosted.org/packages/79/5e/be4fb0d1684eb822c9a62fb18a3e44a06188f78aa466b2ad991d2ee31104/tornado-6.4.2-cp38-abi3-musllinux_1_2_aarch64.whl", hash = "sha256:304463bd0772442ff4d0f5149c6f1c2135a1fae045adf070821c6cdc76980634", size = 437892, upload-time = "2024-11-22T03:06:28.933Z" },
    { url = "https://files.pythonhosted.org/packages/f5/33/4f91fdd94ea36e1d796147003b490fe60a0215ac5737b6f9c65e160d4fe0/tornado-6.4.2-cp38-abi3-musllinux_1_2_i686.whl", hash = "sha256:c82c46813ba483a385ab2a99caeaedf92585a1f90defb5693351fa7e4ea0bf73", size = 437334, upload-time = "2024-11-22T03:06:30.428Z" },
    { url = "https://files.pythonhosted.org/packages/2b/ae/c1b22d4524b0e10da2f29a176fb2890386f7bd1f63aacf186444873a88a0/tornado-6.4.2-cp38-abi3-musllinux_1_2_x86_64.whl", hash = "sha256:932d195ca9015956fa502c6b56af9eb06106140d844a335590c1ec7f5277d10c", size = 437261, upload-time = "2024-11-22T03:06:32.458Z" },
    { url = "https://files.pythonhosted.org/packages/b5/25/36dbd49ab6d179bcfc4c6c093a51795a4f3bed380543a8242ac3517a1751/tornado-6.4.2-cp38-abi3-win32.whl", hash = "sha256:2876cef82e6c5978fde1e0d5b1f919d756968d5b4282418f3146b79b58556482", size = 438463, upload-time = "2024-11-22T03:06:34.71Z" },
    { url = "https://files.pythonhosted.org/packages/61/cc/58b1adeb1bb46228442081e746fcdbc4540905c87e8add7c277540934edb/tornado-6.4.2-cp38-abi3-win_amd64.whl", hash = "sha256:908b71bf3ff37d81073356a5fadcc660eb10c1476ee6e2725588626ce7e5ca38", size = 438907, upload-time = "2024-11-22T03:06:36.71Z" },
]

[[package]]
name = "tqdm"
version = "4.67.1"
source = { registry = "https://pypi.org/simple" }
dependencies = [
    { name = "colorama", marker = "sys_platform == 'win32'" },
]
sdist = { url = "https://files.pythonhosted.org/packages/a8/4b/29b4ef32e036bb34e4ab51796dd745cdba7ed47ad142a9f4a1eb8e0c744d/tqdm-4.67.1.tar.gz", hash = "sha256:f8aef9c52c08c13a65f30ea34f4e5aac3fd1a34959879d7e59e63027286627f2", size = 169737, upload-time = "2024-11-24T20:12:22.481Z" }
wheels = [
    { url = "https://files.pythonhosted.org/packages/d0/30/dc54f88dd4a2b5dc8a0279bdd7270e735851848b762aeb1c1184ed1f6b14/tqdm-4.67.1-py3-none-any.whl", hash = "sha256:26445eca388f82e72884e0d580d5464cd801a3ea01e63e5601bdff9ba6a48de2", size = 78540, upload-time = "2024-11-24T20:12:19.698Z" },
]

[[package]]
name = "traitlets"
version = "5.14.3"
source = { registry = "https://pypi.org/simple" }
sdist = { url = "https://files.pythonhosted.org/packages/eb/79/72064e6a701c2183016abbbfedaba506d81e30e232a68c9f0d6f6fcd1574/traitlets-5.14.3.tar.gz", hash = "sha256:9ed0579d3502c94b4b3732ac120375cda96f923114522847de4b3bb98b96b6b7", size = 161621, upload-time = "2024-04-19T11:11:49.746Z" }
wheels = [
    { url = "https://files.pythonhosted.org/packages/00/c0/8f5d070730d7836adc9c9b6408dec68c6ced86b304a9b26a14df072a6e8c/traitlets-5.14.3-py3-none-any.whl", hash = "sha256:b74e89e397b1ed28cc831db7aea759ba6640cb3de13090ca145426688ff1ac4f", size = 85359, upload-time = "2024-04-19T11:11:46.763Z" },
]

[[package]]
name = "triton"
version = "3.3.0"
source = { registry = "https://pypi.org/simple" }
dependencies = [
    { name = "setuptools" },
]
wheels = [
    { url = "https://files.pythonhosted.org/packages/76/04/d54d3a6d077c646624dc9461b0059e23fd5d30e0dbe67471e3654aec81f9/triton-3.3.0-cp310-cp310-manylinux_2_27_x86_64.manylinux_2_28_x86_64.whl", hash = "sha256:fad99beafc860501d7fcc1fb7045d9496cbe2c882b1674640304949165a916e7", size = 156441993, upload-time = "2025-04-09T20:27:25.107Z" },
]

[[package]]
name = "typing-extensions"
version = "4.13.2"
source = { registry = "https://pypi.org/simple" }
sdist = { url = "https://files.pythonhosted.org/packages/f6/37/23083fcd6e35492953e8d2aaaa68b860eb422b34627b13f2ce3eb6106061/typing_extensions-4.13.2.tar.gz", hash = "sha256:e6c81219bd689f51865d9e372991c540bda33a0379d5573cddb9a3a23f7caaef", size = 106967, upload-time = "2025-04-10T14:19:05.416Z" }
wheels = [
    { url = "https://files.pythonhosted.org/packages/8b/54/b1ae86c0973cc6f0210b53d508ca3641fb6d0c56823f288d108bc7ab3cc8/typing_extensions-4.13.2-py3-none-any.whl", hash = "sha256:a439e7c04b49fec3e5d3e2beaa21755cadbbdc391694e28ccdd36ca4a1408f8c", size = 45806, upload-time = "2025-04-10T14:19:03.967Z" },
]

[[package]]
name = "typing-inspection"
version = "0.4.0"
source = { registry = "https://pypi.org/simple" }
dependencies = [
    { name = "typing-extensions" },
]
sdist = { url = "https://files.pythonhosted.org/packages/82/5c/e6082df02e215b846b4b8c0b887a64d7d08ffaba30605502639d44c06b82/typing_inspection-0.4.0.tar.gz", hash = "sha256:9765c87de36671694a67904bf2c96e395be9c6439bb6c87b5142569dcdd65122", size = 76222, upload-time = "2025-02-25T17:27:59.638Z" }
wheels = [
    { url = "https://files.pythonhosted.org/packages/31/08/aa4fdfb71f7de5176385bd9e90852eaf6b5d622735020ad600f2bab54385/typing_inspection-0.4.0-py3-none-any.whl", hash = "sha256:50e72559fcd2a6367a19f7a7e610e6afcb9fac940c650290eed893d61386832f", size = 14125, upload-time = "2025-02-25T17:27:57.754Z" },
]

[[package]]
name = "tzdata"
version = "2025.2"
source = { registry = "https://pypi.org/simple" }
sdist = { url = "https://files.pythonhosted.org/packages/95/32/1a225d6164441be760d75c2c42e2780dc0873fe382da3e98a2e1e48361e5/tzdata-2025.2.tar.gz", hash = "sha256:b60a638fcc0daffadf82fe0f57e53d06bdec2f36c4df66280ae79bce6bd6f2b9", size = 196380, upload-time = "2025-03-23T13:54:43.652Z" }
wheels = [
    { url = "https://files.pythonhosted.org/packages/5c/23/c7abc0ca0a1526a0774eca151daeb8de62ec457e77262b66b359c3c7679e/tzdata-2025.2-py2.py3-none-any.whl", hash = "sha256:1a403fada01ff9221ca8044d701868fa132215d84beb92242d9acd2147f667a8", size = 347839, upload-time = "2025-03-23T13:54:41.845Z" },
]

[[package]]
name = "urllib3"
version = "2.4.0"
source = { registry = "https://pypi.org/simple" }
sdist = { url = "https://files.pythonhosted.org/packages/8a/78/16493d9c386d8e60e442a35feac5e00f0913c0f4b7c217c11e8ec2ff53e0/urllib3-2.4.0.tar.gz", hash = "sha256:414bc6535b787febd7567804cc015fee39daab8ad86268f1310a9250697de466", size = 390672, upload-time = "2025-04-10T15:23:39.232Z" }
wheels = [
    { url = "https://files.pythonhosted.org/packages/6b/11/cc635220681e93a0183390e26485430ca2c7b5f9d33b15c74c2861cb8091/urllib3-2.4.0-py3-none-any.whl", hash = "sha256:4e16665048960a0900c702d4a66415956a584919c03361cac9f1df5c5dd7e813", size = 128680, upload-time = "2025-04-10T15:23:37.377Z" },
]

[[package]]
name = "wandb"
version = "0.19.10"
source = { registry = "https://pypi.org/simple" }
dependencies = [
    { name = "click" },
    { name = "docker-pycreds" },
    { name = "gitpython" },
    { name = "platformdirs" },
    { name = "protobuf" },
    { name = "psutil" },
    { name = "pydantic" },
    { name = "pyyaml" },
    { name = "requests" },
    { name = "sentry-sdk" },
    { name = "setproctitle" },
    { name = "setuptools" },
    { name = "typing-extensions" },
]
sdist = { url = "https://files.pythonhosted.org/packages/c7/1b/39261dbbfa35b2d4f21656dca87b7b43eea7a8e0cfec6ad1514faed6e8d3/wandb-0.19.10.tar.gz", hash = "sha256:010772d26cd259eee2b7e0c8a8d59ad53de050ba96b0bc56e3ee23ff4f1436bb", size = 39467171, upload-time = "2025-04-22T21:50:40.761Z" }
wheels = [
    { url = "https://files.pythonhosted.org/packages/e3/9a/0a3f323b4dbf5527ce19203a2adc86afc0db546256cc3dd4c20cf45ef182/wandb-0.19.10-py3-none-any.whl", hash = "sha256:c0ed28c56005fa899eed2f03db50b3c579682797afd0baf925c73e9e5d38e2f6", size = 6411518, upload-time = "2025-04-22T21:50:14.964Z" },
    { url = "https://files.pythonhosted.org/packages/03/a8/7b38239f352c8b6cf47084d125d0bb9d76e99301748b82cf6856883676b9/wandb-0.19.10-py3-none-macosx_10_14_x86_64.whl", hash = "sha256:1dbe1aa6f321a761a6be35f55dedb120c50a37fb807f6cb72714c51a6e987444", size = 20941581, upload-time = "2025-04-22T21:50:17.468Z" },
    { url = "https://files.pythonhosted.org/packages/5b/dc/01aa44bf5b9831f02643859eff4125a05aac726290a171e9e05e144cac09/wandb-0.19.10-py3-none-macosx_11_0_arm64.whl", hash = "sha256:5eeaeabcf6e90cc96292ee47d08b2e180e81a560773e3127bafa8c02c96c0029", size = 20341851, upload-time = "2025-04-22T21:50:20.201Z" },
    { url = "https://files.pythonhosted.org/packages/6d/02/7d29203f0e522fbaaaa52ca0a77c8120fa5f971c6cf521fb5fb887fb9db2/wandb-0.19.10-py3-none-macosx_11_0_x86_64.whl", hash = "sha256:cb3b88eb69d4e17fd7cdfb89970eff06b7328862ec6dd739ae524b7b17cd8a9f", size = 20941301, upload-time = "2025-04-22T21:50:22.862Z" },
    { url = "https://files.pythonhosted.org/packages/f0/fe/51f9450a449394368018af8b56108ec67c8b7ad32a463daa6957eee9e3b4/wandb-0.19.10-py3-none-manylinux_2_17_aarch64.manylinux2014_aarch64.whl", hash = "sha256:c290791a58a2afdf0ec76d02e9f5d750387d52797bc46b12e889cf9baeec2880", size = 19921945, upload-time = "2025-04-22T21:50:25.05Z" },
    { url = "https://files.pythonhosted.org/packages/21/ef/657260437386bb55b17f93751f8c62e39b8c786da943da8c61cda155e070/wandb-0.19.10-py3-none-manylinux_2_17_x86_64.manylinux2014_x86_64.whl", hash = "sha256:1a518b94b0b481230e62c069d341a1c35f5bf0ac0011bc06554b33b213ea6d40", size = 21346350, upload-time = "2025-04-22T21:50:27.655Z" },
    { url = "https://files.pythonhosted.org/packages/be/62/1a6c27f11cea57423ba0466c1b8f2e4183a4a5631a9d2b1064e6f9c14065/wandb-0.19.10-py3-none-musllinux_1_2_aarch64.whl", hash = "sha256:3dfabb4fa64b84663d34fd11c53bd6e4a3a42026e7776519966cd45a4c39f93a", size = 19928921, upload-time = "2025-04-22T21:50:29.866Z" },
    { url = "https://files.pythonhosted.org/packages/7e/97/54f211f880f6f9179819c7ee84172516d6f56dd7ef8c358a8ed71e844969/wandb-0.19.10-py3-none-musllinux_1_2_x86_64.whl", hash = "sha256:92d6889f6f291f954ac27019ea6c4b5115d1670846f2474c875c98baf93f8f51", size = 21426985, upload-time = "2025-04-22T21:50:33.331Z" },
    { url = "https://files.pythonhosted.org/packages/bb/a5/ff6c1986a0ad0e9b768bb6369a8b461a8707c37685acc2d3f4cd0a880cd4/wandb-0.19.10-py3-none-win32.whl", hash = "sha256:1df6a5ad4f4eea1732453598360e99350b6a14e5d911d305d595bd1c412ff0e8", size = 20732820, upload-time = "2025-04-22T21:50:35.914Z" },
    { url = "https://files.pythonhosted.org/packages/00/46/46a2e7cf5113671eb7323dc1ae7a33b7e6ecbc1042b078f34f28a8968fa1/wandb-0.19.10-py3-none-win_amd64.whl", hash = "sha256:ae6b09efaa3c5b70146710fc153889f4faf059ea2e0bd2c1fb821dc59a77f50a", size = 20732825, upload-time = "2025-04-22T21:50:38.317Z" },
]

[[package]]
name = "wcwidth"
version = "0.2.13"
source = { registry = "https://pypi.org/simple" }
sdist = { url = "https://files.pythonhosted.org/packages/6c/63/53559446a878410fc5a5974feb13d31d78d752eb18aeba59c7fef1af7598/wcwidth-0.2.13.tar.gz", hash = "sha256:72ea0c06399eb286d978fdedb6923a9eb47e1c486ce63e9b4e64fc18303972b5", size = 101301, upload-time = "2024-01-06T02:10:57.829Z" }
wheels = [
    { url = "https://files.pythonhosted.org/packages/fd/84/fd2ba7aafacbad3c4201d395674fc6348826569da3c0937e75505ead3528/wcwidth-0.2.13-py2.py3-none-any.whl", hash = "sha256:3da69048e4540d84af32131829ff948f1e022c1c6bdb8d6102117aac784f6859", size = 34166, upload-time = "2024-01-06T02:10:55.763Z" },
]<|MERGE_RESOLUTION|>--- conflicted
+++ resolved
@@ -1,9 +1,5 @@
 version = 1
-<<<<<<< HEAD
 revision = 1
-=======
-revision = 2
->>>>>>> dd6d6185
 requires-python = "==3.10.*"
 resolution-markers = [
     "sys_platform == 'linux'",
