import numpy as np
import torch
import torch.nn as nn
import torch.nn.functional as F
from scipy.stats import gamma
from RoPE import PredictionTransformerRoPE


def spm_hrf(tr: float, size: int):
    length = tr * size
    t = np.arange(0, length, tr)

    peak1 = gamma.pdf(t, 6)
    peak2 = gamma.pdf(t, 16)
    hrf = peak1 - 0.5 * peak2
    return hrf / np.sum(hrf)


class ModalityFusionTransformer(nn.Module):
    def __init__(
        self,
        input_dims,
        subject_count=4,
        hidden_dim=1024,
        num_layers=1,
        num_heads=4,
        dropout_rate=0.3,
        subject_dropout_prob=0.0,
        fuse_mode: str = "concat",
        use_transformer: bool = True,
        num_layers_projection: int = 1
    ):
        super().__init__()
        self.fuse_mode = fuse_mode
        self.projections = nn.ModuleDict({
            modality: self.build_projection(dim, hidden_dim, num_layers_projection)
            for modality, dim in input_dims.items()
        })

        self.subject_dropout_prob = subject_dropout_prob
        self.subject_embeddings = nn.Embedding(subject_count + 1, hidden_dim)
        self.run_embeddings = nn.Embedding(3, hidden_dim)
        self.null_subject_index = subject_count

        if use_transformer:
            encoder_layer = nn.TransformerEncoderLayer(
                d_model=hidden_dim,
                nhead=num_heads,
                dim_feedforward=hidden_dim * 4,
                batch_first=True,
                activation="gelu",
                dropout=dropout_rate,
            )
            self.transformer = nn.TransformerEncoder(encoder_layer, num_layers=num_layers)
        else: 
            self.transformer = nn.Identity()

    def build_projection(self, input_dim, output_dim, num_layers):
        layers = []
        dims = np.linspace(input_dim, output_dim, num_layers + 1, dtype=int)

        for i in range(num_layers):
            layers.append(nn.Linear(dims[i], dims[i + 1]))
            if i < num_layers - 1:
                layers.append(nn.LeakyReLU())

        return nn.Sequential(*layers)

    def forward(self, inputs: dict, subject_ids, run_ids):
        B, T, _ = next(iter(inputs.values())).shape

        projected = [self.projections[name](inputs[name]) for name in self.projections]
        x = torch.stack(projected, dim=2)  # (B, T, num_modalities, D)

        subject_ids = torch.tensor(subject_ids, device=x.device, dtype=torch.long)
        run_ids = torch.tensor(run_ids, device=x.device, dtype=torch.long)
        if self.training and self.subject_dropout_prob > 0:
            drop_mask = (
                torch.rand(subject_ids.size(0), device=subject_ids.device)
                < self.subject_dropout_prob
            )
            subject_ids = subject_ids.clone()
            subject_ids[drop_mask] = self.null_subject_index

        subj_emb = self.subject_embeddings(subject_ids).unsqueeze(1).unsqueeze(2)
        subj_emb = subj_emb.expand(-1, T, 1, -1)

        run_emb = self.run_embeddings(run_ids).unsqueeze(1).unsqueeze(2)
        run_emb = run_emb.expand(-1, T, 1, -1)

        x = torch.cat([x, subj_emb, run_emb], dim=2)  # (B, T, num_modalities+2, D)
        x = x.view(B * T, x.shape[2], -1)

        fused = self.transformer(x)

        if self.fuse_mode == "concat":
            fused = fused.view(B * T, -1)
        elif self.fuse_mode == "mean":
            fused = fused.mean(dim=1)

        fused = fused.view(B, T, -1)
        return fused


class FixedPositionalEncoding(nn.Module):
    def __init__(self, dim, max_len=600):
        super().__init__()
        pe = torch.zeros(max_len, dim)
        position = torch.arange(0, max_len, dtype=torch.float32).unsqueeze(1)
        div_term = torch.exp(
            torch.arange(0, dim, 2).float() * (-torch.log(torch.tensor(10000.0)) / dim)
        )
        pe[:, 0::2] = torch.sin(position * div_term)
        pe[:, 1::2] = torch.cos(position * div_term)
        self.register_buffer("pe", pe)

    def forward(self, x):
        return x + self.pe[: x.size(1)].unsqueeze(0)


class PredictionTransformer(nn.Module):
    def __init__(
        self,
        input_dim=256,
        output_dim=1000,
        num_layers=2,
        num_heads=16,
        max_len=500,
        dropout=0.3,
    ):
        super().__init__()
        self.pos_encoder = FixedPositionalEncoding(input_dim, max_len)
        encoder_layer = nn.TransformerEncoderLayer(
            d_model=input_dim,
            nhead=num_heads,
            dropout=dropout,
            dim_feedforward=input_dim * 4,
            batch_first=True,
            activation="gelu",
        )
        self.transformer = nn.TransformerEncoder(encoder_layer, num_layers=num_layers)
        self.output_head = nn.Linear(input_dim, output_dim)

    def forward(self, x, attn_mask):
        x = self.pos_encoder(x)
        seq_len = x.size(1)
        device = x.device
        causal_mask = torch.triu(
            torch.ones(seq_len, seq_len, device=device), diagonal=1
        ).bool()
        x = self.transformer(x, mask=causal_mask, src_key_padding_mask=~attn_mask)
        return self.output_head(x)

class PredictionLSTM(nn.Module):
    def __init__(self, input_dim, output_dim=1000, num_layers=2, dropout=0.3):
        super().__init__()
        hidden_dim = input_dim*2
        self.lstm = nn.LSTM(
            input_dim,
            hidden_dim,
            num_layers=num_layers,
            dropout=dropout if num_layers > 1 else 0,
            batch_first=True,
            bidirectional=False,
        )
        self.output_head = nn.Linear(hidden_dim, output_dim)

    def forward(self, x, attn_mask):
        # Pack the sequence to handle variable-length sequences
        lengths = attn_mask.sum(dim=1)
        packed = nn.utils.rnn.pack_padded_sequence(x, lengths.cpu(), batch_first=True, enforce_sorted=False)

        packed_output, _ = self.lstm(packed)

        output, _ = nn.utils.rnn.pad_packed_sequence(
            packed_output,
            batch_first=True,
            total_length=attn_mask.size(1)  # <<< Fix
        )
        return self.output_head(output)



class FMRIModel(nn.Module):
    def __init__(
        self,
        input_dims,
        output_dim,
        *,
        # fusion‑stage hyper‑params
        fusion_hidden_dim=256,
        fusion_layers=1,
        fusion_heads=4,
        fusion_dropout=0.3,
        subject_dropout_prob=0.0,
        use_fusion_transformer=True,
        proj_layers=1,
        fuse_mode="concat",
        subject_count=4,
        # temporal predictor hyper‑params
        pred_layers=3,
        pred_heads=8,
        pred_dropout=0.3,
        rope_pct=1.0,
        # HRF-related
        use_hrf_conv=False,
        learn_hrf=False,
<<<<<<< HEAD
        n_prepend_zeros=10,
=======
        hrf_size=8,
        tr_sec=1.49,
        # training
        mask_prob=0.2,
>>>>>>> df1e1434
    ):
        """
        FMRIModel combines modality fusion and temporal prediction.

        Args:
            input_dims (dict): Mapping modality names to input dimensions.
            output_dim (int): Output feature dimension.
            fusion_hidden_dim (int): Hidden dimension for fusion transformer.
            fusion_layers (int): Number of layers in fusion transformer.
            fusion_heads (int): Number of attention heads in fusion transformer.
            fusion_dropout (float): Dropout rate in fusion transformer.
            subject_dropout_prob (float): Probability to drop subject embedding during training.
            use_fusion_transformer (bool): Whether to use transformer for fusion stage.
            proj_layers (int): Number of layers in modality projection.
            fuse_mode (str): Fusion mode, e.g., "concat" or "mean".
            subject_count (int): Number of subjects.
            pred_layers (int): Number of layers in prediction transformer.
            pred_heads (int): Number of attention heads in prediction transformer.
            pred_dropout (float): Dropout rate in prediction transformer.
            rope_pct (float): Percentage parameter for RoPE positional encoding.
            use_hrf_conv (bool): Whether to use HRF convolution on outputs.
            learn_hrf (bool): Whether HRF convolution weights are learnable.
            hrf_size (int): Kernel size for HRF convolution.
            tr_sec (float): Repetition time in seconds for HRF.
            mask_prob (float): Probability to mask input during training.
        """
        super().__init__()
        self.encoder = ModalityFusionTransformer(
            input_dims,
            subject_count=subject_count,
            hidden_dim=fusion_hidden_dim,
            num_layers=fusion_layers,
            num_heads=fusion_heads,
            dropout_rate=fusion_dropout,
            subject_dropout_prob=subject_dropout_prob,
            fuse_mode=fuse_mode,
            use_transformer=use_fusion_transformer,
            num_layers_projection=proj_layers,
        )

        fused_dim = (
            fusion_hidden_dim * (len(input_dims) + 2)
            if fuse_mode == "concat"
            else fusion_hidden_dim
        )

        self.predictor = PredictionTransformerRoPE(
            input_dim=fused_dim,
            output_dim=output_dim,
            num_layers=pred_layers,
            num_heads=pred_heads,
            dropout=pred_dropout,
            rope_pct=rope_pct,
        )

        self.use_hrf_conv = use_hrf_conv
        self.learn_hrf = learn_hrf
<<<<<<< HEAD
        self.n_prepend_zeros = n_prepend_zeros
        hrf_size = 8
        tr = 1.49  # or your true TR
=======
        self.hrf_size = hrf_size
>>>>>>> df1e1434

        if use_hrf_conv:
            self.hrf_conv = nn.Conv1d(
                in_channels=output_dim,
                out_channels=output_dim,
                kernel_size=self.hrf_size,
                padding=0,
                groups=output_dim,
                bias=False,
            )
            with torch.no_grad():
                hrf = spm_hrf(tr=tr_sec, size=self.hrf_size)
                # reshape to (output_dim, 1, kernel_size) and broadcast
                hrf_weight = torch.tensor(hrf).view(1, 1, -1).repeat(output_dim, 1, 1)
                self.hrf_conv.weight.copy_(hrf_weight)
            self.hrf_conv.weight.requires_grad = learn_hrf
            self.register_buffer("hrf_prior", hrf_weight.clone().detach())

        else:
            self.hrf_conv = nn.Identity()
    
        self.mask_prob = mask_prob

    def forward(self, features, subject_ids, run_ids, attention_mask):
        num_pre_post_timepoints = self.n_prepend_zeros

        # Original attention_mask masking logic
        if self.training and self.mask_prob > 0:
            mask = (
                torch.rand(attention_mask.shape, device=attention_mask.device)
                < self.mask_prob
            )
            attention_mask = attention_mask.clone()
            attention_mask[mask] = False

        fused = self.encoder(features, subject_ids, run_ids)

        # Prepend zeros to fused
        # TODO: experiment what happens if we put torch.randn here instead of zeros
        zeros_pre_fused = torch.zeros(
            fused.shape[:-2] + (num_pre_post_timepoints, fused.shape[-1]),
            device=fused.device,
            dtype=fused.dtype,
        )
        fused = torch.cat((zeros_pre_fused, fused), dim=-2)

        # Extend attention_mask for prepended zeros (set to False/masked)
        attention_mask_pre = torch.zeros(
            attention_mask.shape[:-1] + (num_pre_post_timepoints,),
            device=attention_mask.device,
            dtype=torch.bool,
        )
        attention_mask = torch.cat((attention_mask_pre, attention_mask), dim=-1)

      
        preds = self.predictor(fused, attention_mask)

        if self.use_hrf_conv:
            preds = preds.transpose(1, 2)
            preds = F.pad(preds, (self.hrf_size - 1, 0))
            preds = self.hrf_conv(preds)
            preds = preds.transpose(1, 2)

        # Remove the appended zeros from preds
        preds = preds[..., num_pre_post_timepoints : preds.shape[-2],:] 
        #preds = preds[..., num_pre_post_timepoints : preds.shape[-2] - num_pre_post_timepoints, :]


        return preds<|MERGE_RESOLUTION|>--- conflicted
+++ resolved
@@ -205,14 +205,11 @@
         # HRF-related
         use_hrf_conv=False,
         learn_hrf=False,
-<<<<<<< HEAD
         n_prepend_zeros=10,
-=======
         hrf_size=8,
         tr_sec=1.49,
         # training
         mask_prob=0.2,
->>>>>>> df1e1434
     ):
         """
         FMRIModel combines modality fusion and temporal prediction.
@@ -268,15 +265,11 @@
             rope_pct=rope_pct,
         )
 
+        self.n_prepend_zeros = n_prepend_zeros
+        
         self.use_hrf_conv = use_hrf_conv
         self.learn_hrf = learn_hrf
-<<<<<<< HEAD
-        self.n_prepend_zeros = n_prepend_zeros
-        hrf_size = 8
-        tr = 1.49  # or your true TR
-=======
         self.hrf_size = hrf_size
->>>>>>> df1e1434
 
         if use_hrf_conv:
             self.hrf_conv = nn.Conv1d(
