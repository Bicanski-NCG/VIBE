import matplotlib.pyplot as plt
import seaborn as sns
import numpy as np
import torch
import wandb
from sklearn.linear_model import RidgeCV
import random
<<<<<<< HEAD
=======
from captum.attr import ShapleyValueSampling

>>>>>>> baa57a01
from algonauts.utils.utils import evaluate_corr
from algonauts.utils import logger
from algonauts.training.losses import masked_negative_pearson_loss

def feature_single_ablation(model, val_loader, device, base_r):
    """Leave‑one‑block Δr; returns delta_dict."""
    delta_dict = {}
    for name, proj in model.encoder.projections.items():
        W0, b0 = proj[0].weight.data.clone(), proj[0].bias.data.clone()
        proj[0].weight.zero_()
        proj[0].bias.zero_()
        with torch.no_grad():
            r = evaluate_corr(model, val_loader, device=device).mean().item()
        delta_dict[name] = r - base_r
        proj[0].weight.copy_(W0)
        proj[0].bias.copy_(b0)

    # bar‑plot
    abl_table = wandb.Table(data=[[k, v] for k, v in delta_dict.items()],
                            columns=["block", "delta_r"])
    fig, ax = plt.subplots(figsize=(8, 4))
    ax.bar(list(delta_dict.keys()), list(delta_dict.values()))
    ax.set_ylabel("Δ r")
    ax.set_xticklabels(delta_dict.keys(), rotation=45, ha="right")
    ax.set_title("Leave‑one‑block Δr (validation)")
    plt.tight_layout()
    wandb.log({"ablate/bar_chart": wandb.Image(fig), "ablate/table": abl_table})
    plt.close(fig)
    return delta_dict


def feature_pairwise_redundancy(model, val_loader, device, base_r, delta_dict, blocks):
    """Δr_AB – additive; logs heat‑map. Only if len(blocks) < cutoff."""
    n=len(blocks)
    red = torch.zeros(n,n)
    for i in range(n):
        for j in range(i+1,n):
            bi,bj=blocks[i],blocks[j]
            Wi,bi_b = model.encoder.projections[bi][0].weight.data.clone(), model.encoder.projections[bi][0].bias.data.clone()
            Wj,bj_b = model.encoder.projections[bj][0].weight.data.clone(), model.encoder.projections[bj][0].bias.data.clone()
            model.encoder.projections[bi][0].weight.zero_()
            model.encoder.projections[bi][0].bias.zero_()
            model.encoder.projections[bj][0].weight.zero_()
            model.encoder.projections[bj][0].bias.zero_()
            r_joint = evaluate_corr(model,val_loader,device=device).mean().item()-base_r
            model.encoder.projections[bi][0].weight.copy_(Wi)
            model.encoder.projections[bi][0].bias.copy_(bi_b)
            model.encoder.projections[bj][0].weight.copy_(Wj)
            model.encoder.projections[bj][0].bias.copy_(bj_b)
            red[i,j]=red[j,i]=r_joint-(delta_dict[bi]+delta_dict[bj])
    fig,ax=plt.subplots(figsize=(6,5))
    sns.heatmap(red.numpy(),ax=ax,xticklabels=blocks,yticklabels=blocks,square=True,cmap="rocket")
    ax.set_title("Pairwise redundancy Δr")
    wandb.log({"ablate/redundancy_heatmap":wandb.Image(fig)})
    plt.close(fig)


def feature_partial_r2(model, val_loader, device, blocks):
    """Variance partition; logs bar chart."""
    X_parts={b:[] for b in blocks}
    Y_parts=[]
    with torch.no_grad():
        for batch in val_loader:
            feats={k:batch[k].to(device) for k in val_loader.dataset.modalities}
            fused=model.encoder(feats,batch["subject_ids"],batch["run_ids"])
            attn=batch["attention_masks"].bool().to(device)
            fused=fused[attn]
            Y_parts.append(batch["fmri"][attn.cpu()])
            token_cnt=len(blocks)+1+int(model.encoder.use_run_embeddings)
            H_tok=fused.size(-1)//token_cnt
            for i,b in enumerate(blocks):
                col=slice(i*H_tok,(i+1)*H_tok)
                X_parts[b].append(fused[:,col].cpu())
    X_block={b:torch.cat(v).numpy() for b,v in X_parts.items()}
    Y=torch.cat(Y_parts).numpy()
    XK=np.hstack([X_block[b] for b in blocks])
    partial={}
    alphas=np.logspace(2,4,5)
    for b in blocks:
        red=np.hstack([X_block[bb] for bb in blocks if bb!=b])
        r_full=RidgeCV(alphas,cv=3,scoring="r2").fit(XK,Y).score(XK,Y)
        r_red =RidgeCV(alphas,cv=3,scoring="r2").fit(red,Y).score(red,Y)
        partial[b]=r_full-r_red
    fig,ax=plt.subplots(figsize=(8,4))
    ax.bar(list(partial.keys()),list(partial.values()))
    ax.set_xticklabels(partial.keys(),rotation=45,ha="right")
    ax.set_ylabel("Partial R²")
    ax.set_title("Unique variance per block")
    plt.tight_layout()
    wandb.log({"partial_r2/bar_chart":wandb.Image(fig)})
    plt.close(fig)
    return partial


# ------------------------------------------------------------
def run_feature_analyses(model, val_loader, device):
    """
    Runs three lightweight post‑hoc analyses on the *validation* set:
        1. Leave‑one‑block ablation  (Δr)
        2. Permutation importance    (Δr)
        3. Linear SHAP values        (mean |ϕ|)
    Logs results to W&B under keys:
        ablate/<block>, permute/<block>, shap/hidden_<i>
    """
    model.eval().requires_grad_(False)

    blocks = list(model.encoder.projections.keys())
    EXACT_CUTOFF = 6

    # ---------- baseline ----------------------------------------------
    base_r = evaluate_corr(model, val_loader, device=device).mean().item()
    wandb.log({"diag/baseline_r": base_r})

    # ---------- analyses ----------------------------------------------
    with logger.step("🔹 Leave‑one‑block ablation"):
        delta_dict = feature_single_ablation(model, val_loader, device, base_r)

<<<<<<< HEAD
=======
    with logger.step(f"🔹 Running Shapley analysis on {len(blocks)} blocks."):
        shapley_captum(model, val_loader, device, blocks, n_samples=512, keep_frac=0.5)

>>>>>>> baa57a01
    if len(blocks) <= EXACT_CUTOFF:
        with logger.step("🔹 Pairwise redundancy"):
            feature_pairwise_redundancy(model, val_loader, device, base_r, delta_dict, blocks)

    # with logger.step("🔹 Partial R² variance partition"):
    #     feature_partial_r2(model, val_loader, device, blocks)<|MERGE_RESOLUTION|>--- conflicted
+++ resolved
@@ -5,11 +5,7 @@
 import wandb
 from sklearn.linear_model import RidgeCV
 import random
-<<<<<<< HEAD
-=======
-from captum.attr import ShapleyValueSampling
 
->>>>>>> baa57a01
 from algonauts.utils.utils import evaluate_corr
 from algonauts.utils import logger
 from algonauts.training.losses import masked_negative_pearson_loss
@@ -127,12 +123,6 @@
     with logger.step("🔹 Leave‑one‑block ablation"):
         delta_dict = feature_single_ablation(model, val_loader, device, base_r)
 
-<<<<<<< HEAD
-=======
-    with logger.step(f"🔹 Running Shapley analysis on {len(blocks)} blocks."):
-        shapley_captum(model, val_loader, device, blocks, n_samples=512, keep_frac=0.5)
-
->>>>>>> baa57a01
     if len(blocks) <= EXACT_CUTOFF:
         with logger.step("🔹 Pairwise redundancy"):
             feature_pairwise_redundancy(model, val_loader, device, base_r, delta_dict, blocks)
