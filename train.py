--- conflicted
+++ resolved
@@ -22,15 +22,9 @@
     roi_similarity_loss,   
     spatial_regularizer_loss
 )
-<<<<<<< HEAD
 from adjaceny_matrices import get_laplacians
-
-from utils import save_initial_state, load_initial_state, set_seed, log_model_params
-
-=======
 from utils import save_initial_state, load_initial_state, set_seed, log_model_params, collect_predictions
 from config import Config
->>>>>>> df1e1434
 from viz import (
     load_and_label_atlas,
     voxelwise_pearsonr,
@@ -48,66 +42,6 @@
 def parse_args():
     """Parse CLI arguments and load YAML configuration files."""
     parser = argparse.ArgumentParser(description="Training entrypoint")
-<<<<<<< HEAD
-    parser.add_argument(
-        "--seed",
-        type=int,
-        default=None,
-        help="Random seed for reproducibility. If omitted, a random seed will be chosen.",
-    )
-    parser.add_argument(
-        "--features",
-        "-f",
-        type=str,
-        default="config/janis_features.yaml",
-        help="Path to the YAML file with feature paths",
-    )
-    parser.add_argument(
-        "--params",
-        "-p",
-        type=str,
-        default="config/params.yaml",
-        help="Path to the YAML file with training configuration",
-    )
-    parser.add_argument(
-        "--name",
-        type=str,
-        default=None,
-        help="Name for the W&B run",
-    )
-    args = parser.parse_args()
-
-    # Determine final seed: use provided one or generate a new random seed
-    if args.seed is None:
-        chosen_seed = random.SystemRandom().randint(0, 2**32 - 1)
-        print(f"No --seed provided; using generated seed={chosen_seed}")
-    else:
-        chosen_seed = args.seed
-        print(f"Using user-provided seed={chosen_seed}")
-    set_seed(chosen_seed)
-
-    # Load feature paths and input dimensions
-    with open(args.features, "r") as f:
-        feature_dict = yaml.safe_load(f)
-        features = feature_dict["features"]
-        input_dims = feature_dict["input_dims"]
-        data_dir = feature_dict.get("data_dir", "data/fmri")
-        modality_keys = list(input_dims.keys())
-    print(input_dims)
-    # Load training hyperparameters
-    with open(args.params, "r") as f:
-        params = yaml.safe_load(f)
-        train_params = params["train"]
-
-    # Log the chosen seed in the config for W&B metadata
-    train_params["seed"] = chosen_seed
-    train_params["run_name"] = args.name
-
-    return features, input_dims, modality_keys, train_params, data_dir
-
-
-def get_data_loaders(features, input_dims, modality_keys, config, data_dir):
-=======
     parser.add_argument("--features", default=None, type=str, help="Path to features YAML file")
     parser.add_argument("--features_dir", default=None, type=str, help="Directory for features")
     parser.add_argument("--data_dir", default=None, type=str, help="Directory for fMRI data")
@@ -120,7 +54,6 @@
 
 
 def get_data_loaders(config):
->>>>>>> df1e1434
     """Instantiate datasets and DataLoaders for training, validation, and full retraining."""
     # Assume normalization stats have been precomputed
     norm_stats = torch.load("normalization_stats.pt")
@@ -229,6 +162,8 @@
         learn_hrf=config.learn_hrf,
         hrf_size=config.hrf_size,
         tr_sec=config.tr_sec,
+        # padding
+        n_prepend_zeros=config.n_prepend_zeros,
         # training
         mask_prob=config.mask_prob,
     )
@@ -275,8 +210,8 @@
     """Run one epoch; return tuple of losses and updated global_step."""
 
     spatial_laplacian, network_laplacian = laplacians
-    spatial_laplacian = spatial_laplacian.to(config["device"])
-    network_laplacian = network_laplacian.to(config["device"])
+    spatial_laplacian = spatial_laplacian.to(config.device)
+    network_laplacian = network_laplacian.to(config.device)
 
     epoch_negative_corr_loss = 0.0
     epoch_sample_loss = 0.0
@@ -311,7 +246,7 @@
             negative_corr_loss = masked_negative_pearson_loss(pred, fmri, attn_mask)
             sample_loss = sample_similarity_loss(pred, fmri, attn_mask)
             roi_loss = roi_similarity_loss(pred, fmri, attn_mask)
-            if config["normalize_pred_for_spatial_regularizer"]:
+            if config.normalize_pred_for_spatial_regularizer:
 
                 normalized_pred = pred/torch.linalg.norm(pred,dim=-2,keepdim= True)
             else:
@@ -322,17 +257,11 @@
             mse_loss = nn.functional.mse_loss(pred, fmri)
             loss = (
                 negative_corr_loss
-<<<<<<< HEAD
-                + config["lambda_sample"] * sample_loss
-                + config["lambda_roi"] * roi_loss
-                + config["lambda_mse"] * mse_loss
-                + config["lambda_sp_adj"]*spatial_adjacency_loss 
-                + config["lambda_net_adj"]*network_adjacency_loss
-=======
                 + config.lambda_sample * sample_loss
                 + config.lambda_roi * roi_loss
                 + config.lambda_mse * mse_loss
->>>>>>> df1e1434
+                + config.lambda_sp_adj*spatial_adjacency_loss 
+                + config.lambda_net_adj*network_adjacency_loss
             )
             if getattr(model, "use_hrf_conv", False) and getattr(model, "learn_hrf", False):
                 hrf_dev = model.hrf_conv.weight - model.hrf_prior
@@ -363,20 +292,11 @@
 
     total_loss = (
         epoch_negative_corr_loss / len(loader)
-<<<<<<< HEAD
-        + config["lambda_sample"] * (epoch_sample_loss / len(loader))
-        + config["lambda_roi"] * (epoch_roi_loss / len(loader))
-        + config["lambda_mse"] * (epoch_mse_loss / len(loader))
-        + config["lambda_sp_adj"]*(epoch_spatial_adjacency_loss/len(loader)) 
-        + config["lambda_net_adj"]*(epoch_network_adjacency_loss/len(loader))
-
-
-
-=======
         + config.lambda_sample * (epoch_sample_loss / len(loader))
         + config.lambda_roi * (epoch_roi_loss / len(loader))
         + config.lambda_mse * (epoch_mse_loss / len(loader))
->>>>>>> df1e1434
+        + config.lambda_sp_adj*(epoch_spatial_adjacency_loss/len(loader)) 
+        + config.lambda_net_adj*(epoch_network_adjacency_loss/len(loader))
     )
     return (
         total_loss,
@@ -396,17 +316,11 @@
     patience_counter = 0
     global_step = 0
     best_val_epoch = 0
-<<<<<<< HEAD
-    laplacians= get_laplacians(config["spatial_sigma"])
-   
-    for epoch in range(1, config["epochs"] + 1):
-=======
-
+    laplacians= get_laplacians(config.spatial_sigma)
     # Group-level masker for visual diagnostics
     group_masker = None
-
+   
     for epoch in range(1, config.epochs + 1):
->>>>>>> df1e1434
         train_losses, global_step = run_epoch(
             train_loader,
             model,
@@ -635,7 +549,7 @@
 
     optimizer, scheduler = create_optimizer_and_scheduler(model, config)
     global_step = start_step
-    laplacians = get_laplacians(config["spatial_sigma"])
+    laplacians = get_laplacians(config.spatial_sigma)
 
     for epoch in range(1, best_val_epoch + 1):
         full_losses, global_step = run_epoch(
