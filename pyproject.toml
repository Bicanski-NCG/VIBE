[project]
name = "algonauts"
version = "0.1.0"
description = "Add your description here"
readme = "README.md"
requires-python = ">=3.10"
dependencies = [
<<<<<<< HEAD
    "black>=25.1.0",
=======
    "captum>=0.8.0",
>>>>>>> dd3558cb
    "h5py>=3.13.0",
    "ipykernel>=6.29.5",
    "labml-nn>=0.4.137",
    "matplotlib>=3.10.1",
    "nilearn>=0.10.4",
    "numpy==1.23.5",
    "pyyaml>=6.0.2",
    "seaborn>=0.13.2",
    "torch>=2.6.0",
    "wandb>=0.19.9",
]

[tool.setuptools]
packages = ["algonauts"]

[tool.uv.workspace]
members = ["algonauts/features/BEATs-Feature-Extraction"]

[dependency-groups]
dev = [
    "pytest>=8.4.0",
]

[project.scripts]
algonauts-train   = "algonauts.cli.train:main"
algonauts-retrain = "algonauts.cli.retrain:main"
algonauts-fit     = "algonauts.cli.fit:main"
algonauts-submit  = "algonauts.cli.submit:main"

[build-system]
requires = ["setuptools"]
build-backend = "setuptools.build_meta"<|MERGE_RESOLUTION|>--- conflicted
+++ resolved
@@ -5,11 +5,7 @@
 readme = "README.md"
 requires-python = ">=3.10"
 dependencies = [
-<<<<<<< HEAD
-    "black>=25.1.0",
-=======
     "captum>=0.8.0",
->>>>>>> dd3558cb
     "h5py>=3.13.0",
     "ipykernel>=6.29.5",
     "labml-nn>=0.4.137",
