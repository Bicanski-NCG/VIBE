<<<<<<< HEAD
# config/params.yaml

train:
  epochs: 150
  batch_size: 4
  lr: 0.00005
  weight_decay: 0.0001
  device: "cuda:0"
  early_stop_patience: 1
  lambda_sample: 0
  lambda_roi: 0
  lambda_mse: 0.01
  lambda_hrf: 0.001
  fuse_mode: "concat"
  hidden_dim: 256
  use_hrf_conv: false
  learn_hrf: false
  val_name: "s06"
  val_run: "all"
  roi_log_interval: 1
  lambda_net_adj: 0.0001
  lambda_sp_adj: 0.00001
  normalize_pred_for_spatial_regularizer: true
  spatial_sigma: 0.25
  n_prepend_zeros: 10
=======
########################################################
#                                                      #
#                      Parameters                      #
#                                                      #
########################################################

# ------------- Training -------------

# Max epochs
epochs: 150

# Batch size
batch_size: 4

# Learning rate
lr: 0.0001

# Number of warmup epochs
warmup_epochs: 0

# Multiplicative starting factor for warmup
warmup_start_lr_factor: 0.1

# Weight decay
weight_decay: 0.0001

# Epochs patience
early_stop_patience: 3

# Loss weights
lambda_sample: 0
lambda_roi: 0
lambda_mse: 0.01

# L2 regularization of HRF kernel towards canonical SPM form (does not contribute to loss)
lambda_hrf: 0.001

# Log roi correlations every N epochs. Set to 0 to disable ROI logging
roi_log_interval: 1

# Probability of dropping entire modality
modality_dropout_prob: 0.0

# ------------- Data -------------

# Augment data with training noise. Set to 0.0 to disable
train_noise_std: 0.0

# Oversample movies by N - 1 times (scheduled for deprecation). Set to 1 to disable
oversample_factor: 1

# Stratify by variable name. Set to false to disable.
# Weights samples to balance classes. One of ["is_movie", "name", false]
stratification_variable: false

# Normalize validation bold
normalize_validation_bold: false

# Whether to use precomputed normalization stats
use_normalization: false

# Validation season or movie. One of ["s01"-"s06", "bourne", "figures", "life", "wolf"]
val_name: "s05"

# Whether to validate on first or second run if multiple. One of ["all", "0", "1"]
val_run: "all"

# Filter dataset of samples with label e.g. to filter out samples with name "life" or "hidden" use ["life", "figures"]
filter_name: ["life", "figures"]

# Performance settings
num_workers: 8
prefetch_factor: 4
persistent_workers: false
pin_memory: true

# ------------- Model -------------

# Number of voxels (output dimension of the model)
output_dim: 1000

# Input masking probability during training
mask_prob: 0.2

# Fusion transformer hyperparameters
fusion_hidden_dim: 256
fuse_mode: "concat"
fusion_layers: 1
fusion_heads: 4
fusion_dropout: 0.3
subject_dropout_prob: 0.0
use_fusion_transformer: true
proj_layers: 1
subject_count: 4

# Prediction transformer hyperparameters
pred_layers: 3
pred_heads: 8
pred_dropout: 0.3
rope_pct: 1.0

# HRF convolution hyperparameters
use_hrf_conv: false
learn_hrf: false
hrf_size: 8
tr_sec: 1.49
>>>>>>> df1e1434
<|MERGE_RESOLUTION|>--- conflicted
+++ resolved
@@ -1,30 +1,3 @@
-<<<<<<< HEAD
-# config/params.yaml
-
-train:
-  epochs: 150
-  batch_size: 4
-  lr: 0.00005
-  weight_decay: 0.0001
-  device: "cuda:0"
-  early_stop_patience: 1
-  lambda_sample: 0
-  lambda_roi: 0
-  lambda_mse: 0.01
-  lambda_hrf: 0.001
-  fuse_mode: "concat"
-  hidden_dim: 256
-  use_hrf_conv: false
-  learn_hrf: false
-  val_name: "s06"
-  val_run: "all"
-  roi_log_interval: 1
-  lambda_net_adj: 0.0001
-  lambda_sp_adj: 0.00001
-  normalize_pred_for_spatial_regularizer: true
-  spatial_sigma: 0.25
-  n_prepend_zeros: 10
-=======
 ########################################################
 #                                                      #
 #                      Parameters                      #
@@ -58,6 +31,12 @@
 lambda_sample: 0
 lambda_roi: 0
 lambda_mse: 0.01
+lambda_net_adj: 0.0001
+lambda_sp_adj: 0.00001
+
+# Spatial regularizer
+normalize_pred_for_spatial_regularizer: true
+spatial_sigma: 0.25
 
 # L2 regularization of HRF kernel towards canonical SPM form (does not contribute to loss)
 lambda_hrf: 0.001
@@ -131,4 +110,6 @@
 learn_hrf: false
 hrf_size: 8
 tr_sec: 1.49
->>>>>>> df1e1434
+
+# Padding
+n_prepend_zeros: 10